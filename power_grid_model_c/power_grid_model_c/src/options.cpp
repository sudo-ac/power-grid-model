--- conflicted
+++ resolved
@@ -12,18 +12,6 @@
 } // namespace
 
 // options
-<<<<<<< HEAD
-PGM_Options* PGM_create_options(PGM_Handle* /*unused*/) { return new PGM_Options{}; }
-void PGM_destroy_options(PGM_Options* opt) { delete opt; }
-void PGM_set_calculation_type(PGM_Handle* /*unused*/, PGM_Options* opt, PGM_Idx type) { opt->calculation_type = type; }
-void PGM_set_calculation_method(PGM_Handle* /*unused*/, PGM_Options* opt, PGM_Idx method) {
-    opt->calculation_method = method;
-}
-void PGM_set_symmetric(PGM_Handle* /*unused*/, PGM_Options* opt, PGM_Idx sym) { opt->symmetric = sym; }
-void PGM_set_err_tol(PGM_Handle* /*unused*/, PGM_Options* opt, double err_tol) { opt->err_tol = err_tol; }
-void PGM_set_max_iter(PGM_Handle* /*unused*/, PGM_Options* opt, PGM_Idx max_iter) { opt->max_iter = max_iter; }
-void PGM_set_threading(PGM_Handle* /*unused*/, PGM_Options* opt, PGM_Idx threading) { opt->threading = threading; }
-=======
 PGM_Options* PGM_create_options(PGM_Handle* /* handle */) { return new PGM_Options{}; }
 void PGM_destroy_options(PGM_Options* opt) { delete opt; }
 void PGM_set_calculation_type(PGM_Handle* /* handle */, PGM_Options* opt, PGM_Idx type) {
@@ -35,5 +23,4 @@
 void PGM_set_symmetric(PGM_Handle* /* handle */, PGM_Options* opt, PGM_Idx sym) { opt->symmetric = sym; }
 void PGM_set_err_tol(PGM_Handle* /* handle */, PGM_Options* opt, double err_tol) { opt->err_tol = err_tol; }
 void PGM_set_max_iter(PGM_Handle* /* handle */, PGM_Options* opt, PGM_Idx max_iter) { opt->max_iter = max_iter; }
-void PGM_set_threading(PGM_Handle* /* handle */, PGM_Options* opt, PGM_Idx threading) { opt->threading = threading; }
->>>>>>> 2ef73d04
+void PGM_set_threading(PGM_Handle* /* handle */, PGM_Options* opt, PGM_Idx threading) { opt->threading = threading; }