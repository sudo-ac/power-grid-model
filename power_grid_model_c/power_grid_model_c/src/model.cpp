--- conflicted
+++ resolved
@@ -113,12 +113,8 @@
 
     // call calculation
     try {
-<<<<<<< HEAD
         check_calculate_valid_options(*opt);
 
-        // TODO(mgovers): changing this to narrow_cast is a breaking change
-        auto const calculation_method = static_cast<CalculationMethod>(opt->calculation_method);
-=======
         auto const options =
             MainModel::Options{.calculation_method = static_cast<CalculationMethod>(opt->calculation_method),
                                .err_tol = opt->err_tol,
@@ -127,7 +123,6 @@
                                .short_circuit_voltage_scaling =
                                    static_cast<ShortCircuitVoltageScaling>(opt->short_circuit_voltage_scaling)};
 
->>>>>>> ca90bbde
         switch (opt->calculation_type) {
         case PGM_power_flow:
             if (opt->symmetric != 0) {
