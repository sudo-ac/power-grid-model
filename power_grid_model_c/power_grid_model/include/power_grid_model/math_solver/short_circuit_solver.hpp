// SPDX-FileCopyrightText: 2022 Contributors to the Power Grid Model project <dynamic.grid.calculation@alliander.com>
//
// SPDX-License-Identifier: MPL-2.0

#pragma once
#ifndef POWER_GRID_MODEL_MATH_SOLVER_SHORT_CIRCUIT_SOLVER_HPP
#define POWER_GRID_MODEL_MATH_SOLVER_SHORT_CIRCUIT_SOLVER_HPP

#include "sparse_lu_solver.hpp"
#include "y_bus.hpp"

#include "../calculation_parameters.hpp"
#include "../enum.hpp"
#include "../exception.hpp"

namespace power_grid_model {

// hide implementation in inside namespace
namespace math_model_impl {

// solver
template <bool sym>
class ShortCircuitSolver {
   public:
    ShortCircuitSolver(YBus<sym> const& y_bus, std::shared_ptr<MathModelTopology const> const& topo_ptr)
        : n_bus_{y_bus.size()},
          n_fault_{topo_ptr->n_fault()},
          source_bus_indptr_{topo_ptr, &topo_ptr->source_bus_indptr},
          fault_bus_indptr_{topo_ptr, &topo_ptr->fault_bus_indptr},
          mat_data_(y_bus.nnz_lu()),
          sparse_solver_{y_bus.shared_indptr_lu(), y_bus.shared_indices_lu(), y_bus.shared_diag_lu()},
          perm_(n_bus_) {
    }

    ShortCircuitMathOutput<sym> run_short_circuit(double source_voltage_ref, YBus<sym> const& y_bus,
                                                  ShortCircuitInput const& input) {
        // For one calculation all faults should be of the same type and have the same phase
        if (!all_fault_type_phase_equal(input.faults)) {
            throw InvalidShortCircuitPhaseOrType{};
        }
        FaultPhase const fault_phase = input.faults[0].fault_phase;
        FaultType const fault_type = input.faults[0].fault_type;
        // set phase 1 and 2 index for single and two phase faults
        int phase_1{-1};
        int phase_2{-1};
        set_phase_index(phase_1, phase_2, fault_phase);

        // getter
        ComplexTensorVector<sym> const& ydata = y_bus.admittance();
        IdxVector const& bus_entry = y_bus.lu_diag();
        // output
        ShortCircuitMathOutput<sym> output;
        output.u_bus.resize(n_bus_);
<<<<<<< HEAD
=======
        output.i_fault.resize(n_fault_);
>>>>>>> f622fa74

        // copy y_bus data
        std::transform(y_bus.map_lu_y_bus().cbegin(), y_bus.map_lu_y_bus().cend(), mat_data_.begin(), [&](Idx k) {
            if (k == -1) {
                return ComplexTensor<sym>{};
            }
            else {
                return ydata[k];
            }
        });

        // prepare matrix + rhs
<<<<<<< HEAD
        IdxVector zero_fault_counter(n_bus_);
        ComplexValueVector<sym> i_fault(n_fault_);
=======
        IdxVector infinite_admittance_fault_counter(n_bus_);
>>>>>>> f622fa74
        IdxVector const& source_bus_indptr = *source_bus_indptr_;
        IdxVector const& fault_bus_indptr = *fault_bus_indptr_;
        // loop through all buses
        for (Idx bus_number = 0; bus_number != n_bus_; ++bus_number) {
            Idx const diagonal_position = bus_entry[bus_number];
            // add all sources
            for (Idx source_number = source_bus_indptr[bus_number]; source_number != source_bus_indptr[bus_number + 1];
                 ++source_number) {
                ComplexTensor<sym> const y_source = y_bus.math_model_param().source_param[source_number];
                mat_data_[diagonal_position] += y_source;  // add y_source to the diagonal of Ybus
                output.u_bus[bus_number] +=
                    dot(y_source, ComplexValue<sym>{input.source[source_number] *
                                                    source_voltage_ref});  // rhs += Y_source * U_source * c
            }
            // add all faults
            for (Idx fault_number = fault_bus_indptr[bus_number]; fault_number != fault_bus_indptr[bus_number + 1];
                 ++fault_number) {
                DoubleComplex const y_fault = input.faults[fault_number].y_fault;
                if (std::isinf(y_fault.real())) {
                    assert(std::isinf(y_fault.imag()));
<<<<<<< HEAD
                    zero_fault_counter[bus_number] += 1;
=======
                    infinite_admittance_fault_counter[bus_number] += 1;
>>>>>>> f622fa74
                    if constexpr (sym) {  // three phase fault
                        for (Idx data_index = y_bus.row_indptr_lu()[bus_number];
                             data_index != y_bus.row_indptr_lu()[bus_number + 1]; ++data_index) {
                            Idx const row_number = y_bus.col_indices_lu()[data_index];
                            Idx const col_data_index = y_bus.lu_transpose_entry()[data_index];
                            // mat_data[:,bus] = 0
                            // mat_data[bus,bus] = -1
                            if (row_number != bus_number) {
                                mat_data_[col_data_index] = 0;
                            }
                            else {
                                mat_data_[col_data_index] = -1;
                            }
                        }
                        output.u_bus[bus_number] = 0;  // update rhs
                    }
                    else if (fault_type == FaultType::single_phase_to_ground) {
                        for (Idx data_index = y_bus.row_indptr_lu()[bus_number];
                             data_index != y_bus.row_indptr_lu()[bus_number + 1]; ++data_index) {
                            Idx const row_number = y_bus.col_indices_lu()[data_index];
                            Idx const col_data_index = y_bus.lu_transpose_entry()[data_index];
                            // mat_data[:,bus][:, phase_1] = 0
                            // mat_data[bus,bus][phase_1, phase_1] = -1
                            mat_data_[col_data_index].col(phase_1) = 0;
                            if (row_number == bus_number) {
                                mat_data_[col_data_index](phase_1, phase_1) = -1;
                            }
                        }
                        output.u_bus[bus_number](phase_1) = 0;  // update rhs
                    }
                    else if (fault_type == FaultType::two_phase) {
                        for (Idx data_index = y_bus.row_indptr_lu()[bus_number];
                             data_index != y_bus.row_indptr_lu()[bus_number + 1]; ++data_index) {
                            Idx const row_number = y_bus.col_indices_lu()[data_index];
                            Idx const col_data_index = y_bus.lu_transpose_entry()[data_index];
                            // mat_data[:,bus][:, phase_1] += mat_data[:,bus][:, phase_2]
                            // mat_data[:,bus][:, phase_2] = 0
                            // mat_data[bus,bus][phase_1, phase_2] = -1
                            // mat_data[bus,bus][phase_2, phase_2] = 1
                            mat_data_[col_data_index].col(phase_1) += mat_data_[col_data_index].col(phase_1);
                            mat_data_[col_data_index].col(phase_2) = 0;
                            if (row_number == bus_number) {
                                mat_data_[col_data_index](phase_1, phase_2) = -1;
                                mat_data_[col_data_index](phase_2, phase_2) = 1;
                            }
                        }
                        // update rhs
                        output.u_bus[bus_number](phase_2) += output.u_bus[bus_number](phase_1);
                        output.u_bus[bus_number](phase_1) = 0;
                    }
                    else {
                        assert((fault_type == FaultType::two_phase_to_ground));
                        for (Idx data_index = y_bus.row_indptr_lu()[bus_number];
                             data_index != y_bus.row_indptr_lu()[bus_number + 1]; ++data_index) {
                            Idx const row_number = y_bus.col_indices_lu()[data_index];
                            Idx const col_data_index = y_bus.lu_transpose_entry()[data_index];
                            // mat_data[:,bus][:, phase_1] = 0
                            // mat_data[:,bus][:, phase_2] = 0
                            // mat_data[bus,bus][phase_1, phase_1] = -1
                            // mat_data[bus,bus][phase_2, phase_2] = -1
                            mat_data_[col_data_index].col(phase_1) = 0;
                            mat_data_[col_data_index].col(phase_2) = 0;
                            if (row_number == bus_number) {
                                mat_data_[col_data_index](phase_1, phase_1) = -1;
                                mat_data_[col_data_index](phase_2, phase_2) = -1;
                            }
                        }
                        // update rhs
                        output.u_bus[bus_number](phase_1) = 0;
                        output.u_bus[bus_number](phase_2) = 0;
                    }
                    // If there is a fault with infinite admittance, there is no need to add other faults to that bus
                    break;
                }
                else {
                    assert(!std::isinf(y_fault.imag()));
                    if constexpr (sym) {  // three phase fault
                        for (Idx data_index = y_bus.row_indptr_lu()[bus_number];
                             data_index != y_bus.row_indptr_lu()[bus_number + 1]; ++data_index) {
                            Idx const row_number = y_bus.col_indices_lu()[data_index];
                            Idx const col_data_index = y_bus.lu_transpose_entry()[data_index];
                            // mat_data[bus,bus] += y_fault
                            if (row_number == bus_number) {
                                mat_data_[col_data_index] += y_fault;
                            }
                        }
                    }
                    else if (fault_type == FaultType::single_phase_to_ground) {
                        for (Idx data_index = y_bus.row_indptr_lu()[bus_number];
                             data_index != y_bus.row_indptr_lu()[bus_number + 1]; ++data_index) {
                            Idx const row_number = y_bus.col_indices_lu()[data_index];
                            Idx const col_data_index = y_bus.lu_transpose_entry()[data_index];
                            // mat_data[bus,bus][phase_1, phase_1] += y_fault
                            if (row_number == bus_number) {
                                mat_data_[col_data_index](phase_1, phase_1) += y_fault;
                            }
                        }
                    }
                    else if (fault_type == FaultType::two_phase) {
                        for (Idx data_index = y_bus.row_indptr_lu()[bus_number];
                             data_index != y_bus.row_indptr_lu()[bus_number + 1]; ++data_index) {
                            Idx const row_number = y_bus.col_indices_lu()[data_index];
                            Idx const col_data_index = y_bus.lu_transpose_entry()[data_index];
                            // mat_data[bus,bus][phase_1, phase_1] += y_fault
                            // mat_data[bus,bus][phase_2, phase_2] += y_fault
                            // mat_data[bus,bus][phase_1, phase_2] -= y_fault
                            // mat_data[bus,bus][phase_2, phase_1] -= y_fault
                            if (row_number == bus_number) {
                                mat_data_[col_data_index](phase_1, phase_1) += y_fault;
                                mat_data_[col_data_index](phase_2, phase_2) += y_fault;
                                mat_data_[col_data_index](phase_1, phase_2) -= y_fault;
                                mat_data_[col_data_index](phase_2, phase_1) -= y_fault;
                            }
                        }
                    }
                    else {
                        assert((fault_type == FaultType::two_phase_to_ground));
                        for (Idx data_index = y_bus.row_indptr_lu()[bus_number];
                             data_index != y_bus.row_indptr_lu()[bus_number + 1]; ++data_index) {
                            Idx const row_number = y_bus.col_indices_lu()[data_index];
                            Idx const col_data_index = y_bus.lu_transpose_entry()[data_index];
                            // mat_data[bus,bus][phase_1, phase_1] += 2 * y_fault
                            // mat_data[bus,bus][phase_2, phase_2] += 2 * y_fault
                            // mat_data[bus,bus][phase_1, phase_2] = -= y_fault
                            // mat_data[bus,bus][phase_2, phase_1] = -= y_fault
                            if (row_number == bus_number) {
                                mat_data_[col_data_index](phase_1, phase_1) += 2.0 * y_fault;
                                mat_data_[col_data_index](phase_2, phase_2) += 2.0 * y_fault;
                                mat_data_[col_data_index](phase_1, phase_2) -= y_fault;
                                mat_data_[col_data_index](phase_2, phase_1) -= y_fault;
                            }
                        }
                    }
                }
            }
        }

        // solve matrix
        sparse_solver_.prefactorize_and_solve(mat_data_, perm_, output.u_bus, output.u_bus);

        // post processing
<<<<<<< HEAD
=======
        calculate_result(y_bus, input, output, infinite_admittance_fault_counter, fault_type, phase_1, phase_2,
                         source_voltage_ref);
>>>>>>> f622fa74

        return output;
    }

   private:
    Idx n_bus_;
    Idx n_fault_;
    // shared topo data
    std::shared_ptr<IdxVector const> source_bus_indptr_;
    std::shared_ptr<IdxVector const> fault_bus_indptr_;
    // sparse linear equation
    ComplexTensorVector<sym> mat_data_;
    // sparse solver
    SparseLUSolver<ComplexTensor<sym>, ComplexValue<sym>, ComplexValue<sym>> sparse_solver_;
    typename SparseLUSolver<ComplexTensor<sym>, ComplexValue<sym>, ComplexValue<sym>>::BlockPermArray perm_;

<<<<<<< HEAD
    void set_phase_index_(int& phase_1, int& phase_2, FaultPhase fault_phase) {
=======
    void calculate_result(YBus<sym> const& y_bus, ShortCircuitInput const& input, ShortCircuitMathOutput<sym>& output,
                          IdxVector const& infinite_admittance_fault_counter, FaultType const fault_type,
                          int const& phase_1, int const& phase_2, double const& source_voltage_ref) {
        // loop through all buses
        for (Idx bus_number = 0; bus_number != n_bus_; ++bus_number) {
            ComplexValue<sym> const x_tmp = output.u_bus[bus_number];  // save x to temp variable
            double const infinite_admittance_fault_counter_bus =
                static_cast<double>(infinite_admittance_fault_counter[bus_number]);
            for (Idx fault_number = (*fault_bus_indptr_)[bus_number];
                 fault_number != (*fault_bus_indptr_)[bus_number + 1]; ++fault_number) {
                DoubleComplex const y_fault = input.faults[fault_number].y_fault;
                if (std::isinf(y_fault.real())) {
                    assert(std::isinf(y_fault.imag()));
                    if constexpr (sym) {  // three phase fault
                        output.i_fault[fault_number] =
                            -1.0 * x_tmp / infinite_admittance_fault_counter_bus;  // injection is negative to fault
                        output.u_bus[bus_number] = 0.0;
                    }
                    else if (fault_type == FaultType::single_phase_to_ground) {
                        output.i_fault[fault_number](phase_1) =
                            -1.0 * x_tmp[phase_1] / infinite_admittance_fault_counter_bus;
                        output.u_bus[bus_number](phase_1) = 0.0;
                    }
                    else if (fault_type == FaultType::two_phase) {
                        output.i_fault[fault_number](phase_1) =
                            -1.0 * x_tmp[phase_2] / infinite_admittance_fault_counter_bus;
                        output.i_fault[fault_number](phase_2) = -1.0 * output.i_fault[fault_number](phase_1);
                        output.u_bus[bus_number](phase_2) = output.u_bus[bus_number](phase_1);
                    }
                    else {
                        assert((fault_type == FaultType::two_phase_to_ground));
                        output.i_fault[fault_number](phase_1) =
                            -1.0 * x_tmp[phase_1] / infinite_admittance_fault_counter_bus;
                        output.i_fault[fault_number](phase_2) =
                            -1.0 * x_tmp[phase_2] / infinite_admittance_fault_counter_bus;
                        output.u_bus[bus_number](phase_1) = 0.0;
                        output.u_bus[bus_number](phase_2) = 0.0;
                    }
                }
                else {
                    assert(!std::isinf(y_fault.imag()));
                    if (infinite_admittance_fault_counter[bus_number] > 0) {
                        // ignore fault objects with impedance, when there is a fault with infinite admittance on bus
                        continue;
                    }
                    if constexpr (sym) {  // three phase fault
                        output.i_fault[fault_number] = y_fault * x_tmp;
                    }
                    else if (fault_type == FaultType::single_phase_to_ground) {
                        output.i_fault[fault_number](phase_1) = y_fault * x_tmp[phase_1];
                    }
                    else if (fault_type == FaultType::two_phase) {
                        output.i_fault[fault_number](phase_1) = y_fault * x_tmp[phase_1] - y_fault * x_tmp[phase_2];
                        output.i_fault[fault_number](phase_2) = y_fault * x_tmp[phase_2] - y_fault * x_tmp[phase_1];
                    }
                    else {
                        assert((fault_type == FaultType::two_phase_to_ground));
                        output.i_fault[fault_number](phase_1) =
                            2.0 * y_fault * x_tmp[phase_1] - y_fault * x_tmp[phase_2];
                        output.i_fault[fault_number](phase_2) =
                            2.0 * y_fault * x_tmp[phase_2] - y_fault * x_tmp[phase_1];
                    }
                }
            }
            ComplexValue<sym> i_source_bus{};  // if asym, already initialized to zero
            for (Idx source_number = (*source_bus_indptr_)[bus_number];
                 source_number != (*source_bus_indptr_)[bus_number + 1]; ++source_number) {
                ComplexTensor<sym> const y_source = y_bus.math_model_param().source_param[source_number];
                output.i_source[source_number] = dot(
                    y_source,
                    (ComplexValue<sym>{input.source[source_number] * source_voltage_ref} - output.u_bus[bus_number]));
                i_source_bus += output.i_source[source_number];
            }

            // compensate source current into hard fault
            for (Idx fault_number = (*fault_bus_indptr_)[bus_number];
                 fault_number != (*fault_bus_indptr_)[bus_number + 1]; ++fault_number) {
                DoubleComplex const y_fault = input.faults[fault_number].y_fault;
                if (std::isinf(y_fault.real())) {
                    assert(std::isinf(y_fault.imag()));
                    if constexpr (sym) {
                        output.i_fault[fault_number] += i_source_bus / infinite_admittance_fault_counter_bus;
                    }
                    else if (fault_type == FaultType::single_phase_to_ground) {
                        output.i_fault[fault_number](phase_1) +=
                            i_source_bus[phase_1] / infinite_admittance_fault_counter_bus;
                    }
                    else if (fault_type == FaultType::two_phase) {
                        output.i_fault[fault_number](phase_1) -= i_source_bus[phase_1];
                        output.i_fault[fault_number](phase_2) -= i_source_bus[phase_2];
                    }
                    else {
                        assert((fault_type == FaultType::two_phase_to_ground));
                        output.i_fault[fault_number](phase_1) += i_source_bus[phase_1];
                        output.i_fault[fault_number](phase_2) += i_source_bus[phase_2];
                    }
                }
            }
        }
    }

    void set_phase_index(int& phase_1, int& phase_2, FaultPhase fault_phase) {
>>>>>>> f622fa74
        // This function updates the phase index for single and two phase faults
        if (fault_phase == FaultPhase::a) {
            phase_1 = 0;
        }
        else if (fault_phase == FaultPhase::b) {
            phase_1 = 1;
        }
        else if (fault_phase == FaultPhase::c) {
            phase_1 = 2;
        }
        else if (fault_phase == FaultPhase::ab) {
            phase_1 = 0;
            phase_2 = 1;
        }
        else if (fault_phase == FaultPhase::ac) {
            phase_1 = 0;
            phase_2 = 2;
        }
        else if (fault_phase == FaultPhase::bc) {
            phase_1 = 1;
            phase_2 = 2;
        }
    }

    bool all_fault_type_phase_equal(std::vector<FaultCalcParam> const& vec) {
        if (vec.empty()) {
            return false;
        }

        if (!std::all_of(std::begin(vec), std::end(vec), [phase = vec[0].fault_phase](auto const& param) {
                return param.fault_phase == phase;
            })) {
            return false;
        }
        return std::all_of(std::begin(vec), std::end(vec), [type = vec[0].fault_type](auto const& param) {
            return param.fault_type == type;
        });
    }
};

template class ShortCircuitSolver<true>;
template class ShortCircuitSolver<false>;

}  // namespace math_model_impl

template <bool sym>
using ShortCircuitSolver = math_model_impl::ShortCircuitSolver<sym>;

}  // namespace power_grid_model

#endif<|MERGE_RESOLUTION|>--- conflicted
+++ resolved
@@ -51,10 +51,7 @@
         // output
         ShortCircuitMathOutput<sym> output;
         output.u_bus.resize(n_bus_);
-<<<<<<< HEAD
-=======
         output.i_fault.resize(n_fault_);
->>>>>>> f622fa74
 
         // copy y_bus data
         std::transform(y_bus.map_lu_y_bus().cbegin(), y_bus.map_lu_y_bus().cend(), mat_data_.begin(), [&](Idx k) {
@@ -67,12 +64,7 @@
         });
 
         // prepare matrix + rhs
-<<<<<<< HEAD
-        IdxVector zero_fault_counter(n_bus_);
-        ComplexValueVector<sym> i_fault(n_fault_);
-=======
         IdxVector infinite_admittance_fault_counter(n_bus_);
->>>>>>> f622fa74
         IdxVector const& source_bus_indptr = *source_bus_indptr_;
         IdxVector const& fault_bus_indptr = *fault_bus_indptr_;
         // loop through all buses
@@ -93,11 +85,7 @@
                 DoubleComplex const y_fault = input.faults[fault_number].y_fault;
                 if (std::isinf(y_fault.real())) {
                     assert(std::isinf(y_fault.imag()));
-<<<<<<< HEAD
-                    zero_fault_counter[bus_number] += 1;
-=======
                     infinite_admittance_fault_counter[bus_number] += 1;
->>>>>>> f622fa74
                     if constexpr (sym) {  // three phase fault
                         for (Idx data_index = y_bus.row_indptr_lu()[bus_number];
                              data_index != y_bus.row_indptr_lu()[bus_number + 1]; ++data_index) {
@@ -239,11 +227,8 @@
         sparse_solver_.prefactorize_and_solve(mat_data_, perm_, output.u_bus, output.u_bus);
 
         // post processing
-<<<<<<< HEAD
-=======
         calculate_result(y_bus, input, output, infinite_admittance_fault_counter, fault_type, phase_1, phase_2,
                          source_voltage_ref);
->>>>>>> f622fa74
 
         return output;
     }
@@ -260,9 +245,6 @@
     SparseLUSolver<ComplexTensor<sym>, ComplexValue<sym>, ComplexValue<sym>> sparse_solver_;
     typename SparseLUSolver<ComplexTensor<sym>, ComplexValue<sym>, ComplexValue<sym>>::BlockPermArray perm_;
 
-<<<<<<< HEAD
-    void set_phase_index_(int& phase_1, int& phase_2, FaultPhase fault_phase) {
-=======
     void calculate_result(YBus<sym> const& y_bus, ShortCircuitInput const& input, ShortCircuitMathOutput<sym>& output,
                           IdxVector const& infinite_admittance_fault_counter, FaultType const fault_type,
                           int const& phase_1, int const& phase_2, double const& source_voltage_ref) {
@@ -365,7 +347,6 @@
     }
 
     void set_phase_index(int& phase_1, int& phase_2, FaultPhase fault_phase) {
->>>>>>> f622fa74
         // This function updates the phase index for single and two phase faults
         if (fault_phase == FaultPhase::a) {
             phase_1 = 0;
