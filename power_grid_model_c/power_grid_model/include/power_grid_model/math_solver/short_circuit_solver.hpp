--- conflicted
+++ resolved
@@ -304,14 +304,10 @@
         // TODO calculate i_branch_from, i_branch_to, i_shunt
     }
 
-<<<<<<< HEAD
-    constexpr void set_phase_index(int& phase_1, int& phase_2, FaultPhase fault_phase) {
-=======
-    auto set_phase_index(FaultPhase fault_phase) {
+    constexpr auto set_phase_index(FaultPhase fault_phase) {
         IntS phase_1{-1};
         IntS phase_2{-1};
 
->>>>>>> 4b7abd5e
         // This function updates the phase index for single and two phase faults
 
         using enum FaultPhase;
