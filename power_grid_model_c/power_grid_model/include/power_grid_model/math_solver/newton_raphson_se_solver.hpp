// SPDX-FileCopyrightText: 2022 Contributors to the Power Grid Model project <dynamic.grid.calculation@alliander.com>
//
// SPDX-License-Identifier: MPL-2.0

#pragma once
#ifndef POWER_GRID_MODEL_MATH_SOLVER_NEWTON_RAPHSON_SE_SOLVER_HPP
#define POWER_GRID_MODEL_MATH_SOLVER_NEWTON_RAPHSON_SE_SOLVER_HPP

/*
Newton Raphson state estimation solver
*/

#include "block_matrix.hpp"
#include "common_solver_functions.hpp"
#include "measured_values.hpp"
#include "y_bus.hpp"

#include "../calculation_parameters.hpp"
#include "../three_phase_tensor.hpp"

namespace power_grid_model::math_solver {

// hide implementation in inside namespace
namespace newton_raphson_se {

// block class for the unknown vector and/or right-hand side in state estimation equation
template <bool sym> struct NRSEUnknown : public Block<double, sym, false, 4> {
    template <int r, int c> using GetterType = typename Block<double, sym, false, 4>::template GetterType<r, c>;

    // eigen expression
    using Block<double, sym, false, 4>::Block;
    using Block<double, sym, false, 4>::operator=;

    GetterType<0, 0> theta() { return this->template get_val<0, 0>(); }
    GetterType<1, 0> v() { return this->template get_val<1, 0>(); }
    GetterType<2, 0> phi_p() { return this->template get_val<2, 0>(); }
    GetterType<3, 0> phi_q() { return this->template get_val<3, 0>(); }

    GetterType<0, 0> eta_theta() { return this->template get_val<0, 0>(); }
    GetterType<1, 0> eta_v() { return this->template get_val<1, 0>(); }
    GetterType<2, 0> tau_p() { return this->template get_val<2, 0>(); }
    GetterType<3, 0> tau_q() { return this->template get_val<3, 0>(); }
};

// block class for the right hand side in state estimation equation
template <bool sym> using NRSERhs = NRSEUnknown<sym>;

// class of 4*4 (12*12) se gain block
// [
//    [G, QT]
//    [Q, R ]
// ]
template <bool sym> class NRSEGainBlock : public Block<double, sym, true, 4> {
  public:
    template <int r, int c> using GetterType = typename Block<double, sym, true, 4>::template GetterType<r, c>;

    // eigen expression
    using Block<double, sym, true, 4>::Block;
    using Block<double, sym, true, 4>::operator=;

    GetterType<0, 0> g_P_theta() { return this->template get_val<0, 0>(); }
    GetterType<0, 1> g_P_v() { return this->template get_val<0, 1>(); }
    GetterType<1, 0> g_Q_theta() { return this->template get_val<1, 0>(); }
    GetterType<1, 1> g_Q_v() { return this->template get_val<1, 1>(); }

    GetterType<0, 2> qt_P_theta() { return this->template get_val<0, 2>(); }
    GetterType<0, 3> qt_P_v() { return this->template get_val<0, 3>(); }
    GetterType<1, 2> qt_Q_theta() { return this->template get_val<1, 2>(); }
    GetterType<1, 3> qt_Q_v() { return this->template get_val<1, 3>(); }

    GetterType<2, 0> q_P_theta() { return this->template get_val<2, 0>(); }
    GetterType<2, 1> q_P_v() { return this->template get_val<2, 1>(); }
    GetterType<3, 0> q_Q_theta() { return this->template get_val<3, 0>(); }
    GetterType<3, 1> q_Q_v() { return this->template get_val<3, 1>(); }

    GetterType<2, 2> r_P_theta() { return this->template get_val<2, 2>(); }
    GetterType<2, 3> r_P_v() { return this->template get_val<2, 3>(); }
    GetterType<3, 2> r_Q_theta() { return this->template get_val<3, 2>(); }
    GetterType<3, 3> r_Q_v() { return this->template get_val<3, 3>(); }
};

// solver
template <bool sym> class NewtonRaphsonSESolver {

    struct NRSEJacobian {
        RealTensor<sym> dP_dt{};
        RealTensor<sym> dP_dv{};
        RealTensor<sym> dQ_dt{};
        RealTensor<sym> dQ_dv{};

        NRSEJacobian& operator+=(NRSEJacobian const& other) {
            this->dP_dt += other.dP_dt;
            this->dP_dv += other.dP_dv;
            this->dQ_dt += other.dQ_dt;
            this->dQ_dv += other.dQ_dv;
            return *this;
        }
    };

  public:
    NewtonRaphsonSESolver(YBus<sym> const& y_bus, std::shared_ptr<MathModelTopology const> topo_ptr)
        : n_bus_{y_bus.size()},
          math_topo_{std::move(topo_ptr)},
          data_gain_(y_bus.nnz_lu()),
          delta_x_rhs_(y_bus.size()),
          x_(y_bus.size()),
          sparse_solver_{y_bus.shared_indptr_lu(), y_bus.shared_indices_lu(), y_bus.shared_diag_lu()},
          perm_(y_bus.size()) {}

    MathOutput<sym> run_state_estimation(YBus<sym> const& y_bus, StateEstimationInput<sym> const& input, double err_tol,
                                         Idx max_iter, CalculationInfo& calculation_info) {
        // prepare
        Timer main_timer;
        Timer sub_timer;
        MathOutput<sym> output;
        output.u.resize(n_bus_);
        output.bus_injection.resize(n_bus_);
        double max_dev = std::numeric_limits<double>::max();

        main_timer = Timer(calculation_info, 2220, "Math solver");

        // preprocess measured value
        sub_timer = Timer(calculation_info, 2221, "Pre-process measured value");
        MeasuredValues<sym> const measured_values{y_bus.shared_topology(), input};

        // initialize voltage with initial angle
        sub_timer = Timer(calculation_info, 2223, "Initialize voltages");
        initialize_unknown(output.u, measured_values);

        // loop to iterate
        Idx num_iter = 0;
        while (max_dev > err_tol || num_iter == 0) {
            if (num_iter++ == max_iter) {
                throw IterationDiverge{max_iter, max_dev, err_tol};
            }
            sub_timer = Timer(calculation_info, 2224, "Prepare LHS rhs");
            prepare_matrix_and_rhs(y_bus, measured_values, output.u);
            // solve with prefactorization
            sub_timer = Timer(calculation_info, 2225, "Solve sparse linear equation (pre-factorized)");
            sparse_solver_.solve_with_prefactorized_matrix(data_gain_, perm_, delta_x_rhs_, delta_x_rhs_);
            sub_timer = Timer(calculation_info, 2226, "Iterate unknown");
            max_dev = iterate_unknown(output.u, measured_values);
        };

        // calculate math result
        sub_timer = Timer(calculation_info, 2227, "Calculate Math Result");
        detail::calculate_se_result<sym>(y_bus, measured_values, output);

        // Manually stop timers to avoid "Max number of iterations" to be included in the timing.
        sub_timer.stop();
        main_timer.stop();

        auto const key = Timer::make_key(2228, "Max number of iterations");
        calculation_info[key] = std::max(calculation_info[key], static_cast<double>(num_iter));

        return output;
    }

  private:
    Idx n_bus_;
    // shared topo data
    std::shared_ptr<MathModelTopology const> math_topo_;

    // data for gain matrix
    std::vector<NRSEGainBlock<sym>> data_gain_;
    // unknown and rhs
    std::vector<NRSERhs<sym>> delta_x_rhs_;
    // voltage of current iteration
    std::vector<NRSERhs<sym>> x_;
    // solver
    SparseLUSolver<NRSEGainBlock<sym>, NRSERhs<sym>, NRSEUnknown<sym>> sparse_solver_;
    typename SparseLUSolver<NRSEGainBlock<sym>, NRSERhs<sym>, NRSEUnknown<sym>>::BlockPermArray perm_;

    // array selection function pointer
    static constexpr std::array has_branch_{&MeasuredValues<sym>::has_branch_from, &MeasuredValues<sym>::has_branch_to};
    static constexpr std::array branch_power_{&MeasuredValues<sym>::branch_from_power,
                                              &MeasuredValues<sym>::branch_to_power};

    void initialize_unknown(ComplexValueVector<sym>& initial_u, MeasuredValues<sym> const& measured_values) {
        reset_unknown();
        RealValue<sym> const mean_angle_shift = measured_values.mean_angle_shift();
        for (Idx bus = 0; bus != n_bus_; ++bus) {
            x_[bus].theta() = mean_angle_shift + math_topo_->phase_shift[bus];
            if (measured_values.has_voltage(bus)) {
                if (measured_values.has_angle_measurement(bus)) {
                    x_[bus].theta() = arg(measured_values.voltage(bus));
                }
                x_[bus].v() = detail::cabs_or_real<sym>(measured_values.voltage(bus));
            }
            initial_u[bus] = x_[bus].v() * exp(1.0i * x_[bus].theta());
        }
    }

    void reset_unknown() {
        static auto const default_unknown = [] {
            NRSERhs<sym> x;
            x.v() = 1.0;
            x.theta() = 0.0;
            x.phi_p() = 0.0;
            x.phi_q() = 0.0;
            return x;
        }();
        std::ranges::fill(x_, default_unknown);
    }

    void prepare_matrix_and_rhs(YBus<sym> const& y_bus, MeasuredValues<sym> const& measured_value,
                                ComplexValueVector<sym> const& current_u) {
        MathModelParam<sym> const& param = y_bus.math_model_param();
        IdxVector const& row_indptr = y_bus.row_indptr_lu();
        IdxVector const& col_indices = y_bus.col_indices_lu();
        IdxVector const& lu_diag = y_bus.lu_diag();

        // loop data index, all rows and columns
        for (Idx row = 0; row != n_bus_; ++row) {
            auto const& ui = current_u[row];
            auto const& abs_ui_inv = diagonal_inverse(x_[row].v());
            auto const ui_ui_conj = vector_outer_product(ui, conj(ui));

            NRSERhs<sym>& rhs_block = delta_x_rhs_[row];
            rhs_block.clear();

            // get a reference and reset block to zero
            NRSEGainBlock<sym>& diag_block = data_gain_[lu_diag[row]];
            diag_block.clear();

            for (Idx data_idx_lu = row_indptr[row]; data_idx_lu != row_indptr[row + 1]; ++data_idx_lu) {
                Idx const col = col_indices[data_idx_lu];
                auto const& uj = current_u[col];
                auto const ui_uj_conj = vector_outer_product(ui, conj(uj));
                auto const uj_uj_conj = vector_outer_product(uj, conj(uj));

                RealDiagonalTensor<sym> const& abs_uj_inv = diagonal_inverse(x_[col].v());
                // get a reference and reset block to zero
                NRSEGainBlock<sym>& block = data_gain_[data_idx_lu];
                // Diagonal block is being cleared outside this loop
                if (row != col) {
                    block.clear();
                }
                // get data idx of y bus,
                // skip for a fill-in
                Idx const data_idx = y_bus.map_lu_y_bus()[data_idx_lu];
                if (data_idx == -1) {
                    continue;
                }
                // fill block with voltage measurement, only diagonal
                if (row == col) {
                    process_voltage_measurements(block, rhs_block, measured_value, row);
                }
                // fill block with branch, shunt measurement
                for (Idx element_idx = y_bus.y_bus_entry_indptr()[data_idx];
                     element_idx != y_bus.y_bus_entry_indptr()[data_idx + 1]; ++element_idx) {
                    Idx const obj = y_bus.y_bus_element()[element_idx].idx;
                    YBusElementType const type = y_bus.y_bus_element()[element_idx].element_type;
                    if (type == YBusElementType::shunt) {
                        if (measured_value.has_shunt(obj)) {
                            auto const& yii = param.shunt_param[obj];
                            auto const& measured_power = measured_value.shunt_power(obj);
                            process_shunt_measurement(block, rhs_block, yii, ui_ui_conj, abs_ui_inv, measured_power);
                        }
                    } else if (type == YBusElementType::bft || type == YBusElementType::btf) {
                        // measured at from-side: 0, to-side: 1
                        for (IntS const measured_side : std::array<IntS, 2>{0, 1}) {
                            // has measurement
                            if (std::invoke(has_branch_[measured_side], measured_value, obj)) {
                                // branch from- and to-side index at 0, and 1 position
                                IntS const type_ft_or_tf = static_cast<IntS>(type) / 2;
                                // G += Y{side, b0}^H * (variance^-1) * Y{side, b1}
                                auto const& power = std::invoke(branch_power_[measured_side], measured_value, obj);
                                auto const& y_xi_xi = param.branch_param[obj].value[2 * measured_side];
                                auto const& y_xi_mu = param.branch_param[obj].value[2 * measured_side + 1];
                                if (type == YBusElementType::bft) {
                                    process_branch_measurement(block, diag_block, rhs_block, y_xi_xi, y_xi_mu,
                                                               ui_ui_conj, ui_uj_conj, abs_ui_inv, abs_uj_inv, power,
                                                               true);
                                } else {
                                    process_branch_measurement(block, diag_block, rhs_block, y_xi_xi, y_xi_mu,
                                                               uj_uj_conj, conj(ui_uj_conj), abs_uj_inv, abs_ui_inv,
                                                               power, false);
                                }
                            }
                        }
                    } else {
                        assert(type == YBusElementType::bff || type == YBusElementType::btt);
                    }
                }

                // fill block with injection measurement constraints
                if (measured_value.has_bus_injection(row)) {
                    auto const& yij = y_bus.admittance()[data_idx];
                    process_injection_row(block, diag_block, rhs_block, yij, ui_uj_conj, abs_ui_inv, abs_uj_inv);

                    // R_ii = -variance, only diagonal
                    if (row == col) {
                        // assign variance to diagonal of 3x3 tensor, for asym
                        auto const& injection = measured_value.bus_injection(row);
                        rhs_block.tau_p() += injection.value.real();
                        rhs_block.tau_q() += injection.value.imag();

                        block.r_P_theta() -=
                            RealTensor<sym>{RealValue<sym>{RealValue<sym>{1.0} / injection.p_variance}};
                        block.r_Q_v() -= RealTensor<sym>{RealValue<sym>{RealValue<sym>{1.0} / injection.q_variance}};
                    }
                } else {
                    // virtually remove constraints from equation
                    // Q_ij = 0
                    // R_ii = -1.0, only diagonal
                    // assign -1.0 to diagonal of 3x3 tensor, for asym
                    if (row == col) {
                        block.r_P_theta() = RealTensor<sym>{-1.0};
                        block.r_Q_v() = RealTensor<sym>{-1.0};
                    }
                }

                // Lagrange Multiplier: eta_i += sum_j (q_ji^T . phi_j)
                rhs_block.eta_theta() +=
                    dot(block.q_P_theta(), x_[col].phi_p()) + dot(block.q_Q_theta(), x_[col].phi_q());
                rhs_block.eta_v() += dot(block.q_P_v(), x_[col].phi_p()) + dot(block.q_Q_v(), x_[col].phi_q());
            }
        }

        // loop all transpose entry for QH
        // assign the transpose of the transpose entry of Q
        make_symmetric_from_lower_triangle(y_bus);

        // prefactorize
        sparse_solver_.prefactorize(data_gain_, perm_);
    }

    void process_injection_row(NRSEGainBlock<sym>& block, NRSEGainBlock<sym>& diag_block, NRSERhs<sym>& rhs_block,
                               auto const& yij, auto const& ui_uj_conj, auto const& abs_ui_iv,
                               RealDiagonalTensor<sym> const& abs_uj_inv) {
        auto const hnml_complex_ft = hnml_complex_form(yij, ui_uj_conj);
        auto const hnml_complex_abs_uj_inv_ft = dot(hnml_complex_ft, abs_uj_inv);
        auto const f_x_complex_row = sum_row(hnml_complex_ft);
        auto const f_x_complex_abs_uj_inv_row = dot(abs_ui_iv, f_x_complex_row);

        auto const injection_jac = calculate_jacobian(hnml_complex_ft, hnml_complex_abs_uj_inv_ft);
        add_injection_jacobian(block, injection_jac);

        // add paritial sum to the diagonal block and subtract from rhs for current row
        auto const injection_jac_diagonal = jacobian_diagonal_component(f_x_complex_abs_uj_inv_row, f_x_complex_row);
        add_injection_jacobian(diag_block, injection_jac_diagonal);
        rhs_block.tau_p() -= real(f_x_complex_row);
        rhs_block.tau_q() -= imag(f_x_complex_row);
    }

    void process_shunt_measurement(NRSEGainBlock<sym>& block, NRSERhs<sym>& rhs_block, auto const& yii,
                                   auto const& ui_ui_conj, auto const& abs_ui_inv, auto const& measured_power) {
        auto const hnml_ui_ui_yii = hnml_complex_form(yii, ui_ui_conj);
        auto const hnml_ui_ui_yii_abs_ui_inv = dot(hnml_ui_ui_yii, abs_ui_inv);
        auto const f_x_complex = sum_row(hnml_ui_ui_yii);
        auto const f_x_complex_abs_ui_inv = sum_row(hnml_ui_ui_yii_abs_ui_inv);

        auto jac_block = calculate_jacobian(hnml_ui_ui_yii, hnml_ui_ui_yii_abs_ui_inv);
        jac_block += jacobian_diagonal_component(f_x_complex_abs_ui_inv, f_x_complex);
        auto const& block_f_T_k_w = transpose_multiply_weight(jac_block, measured_power);
        multiply_add_jacobian_blocks_lhs(block, block_f_T_k_w, jac_block);
        multiply_add_jacobian_blocks_rhs(rhs_block, block_f_T_k_w, measured_power, f_x_complex);
    }

    void process_branch_measurement(NRSEGainBlock<sym>& block, NRSEGainBlock<sym>& diag_block, NRSERhs<sym>& rhs_block,
                                    const auto& y_xi_xi, const auto& y_xi_mu, const auto& u_chi_u_chi_conj,
                                    const auto& u_chi_u_psi_conj, const auto& abs_u_chi_inv, const auto& abs_u_psi_inv,
                                    const auto& measured_power, bool multiply_with_i_transpose) {
        auto const hnml_u_chi_u_chi_y_xi_xi = hnml_complex_form(y_xi_xi, u_chi_u_chi_conj);
        auto const hnml_u_chi_u_psi_y_xi_mu = hnml_complex_form(y_xi_mu, u_chi_u_psi_conj);

        auto const f_x_complex = sum_row(hnml_u_chi_u_chi_y_xi_xi + hnml_u_chi_u_psi_y_xi_mu);
        auto const f_x_complex_u_chi_inv = dot(abs_u_chi_inv, f_x_complex);

        auto const hnml_u_chi_u_chi_y_xi_xi_u_chi_inv = dot(hnml_u_chi_u_chi_y_xi_xi, abs_u_chi_inv);
        auto const hnml_u_chi_u_psi_y_xi_mu_u_psi_inv = dot(hnml_u_chi_u_psi_y_xi_mu, abs_u_psi_inv);

        auto block_ii_or_jj = calculate_jacobian(hnml_u_chi_u_chi_y_xi_xi, hnml_u_chi_u_chi_y_xi_xi_u_chi_inv);
        block_ii_or_jj += jacobian_diagonal_component(f_x_complex_u_chi_inv, f_x_complex);
        auto const block_ij_or_ji = calculate_jacobian(hnml_u_chi_u_psi_y_xi_mu, hnml_u_chi_u_psi_y_xi_mu_u_psi_inv);

        if (multiply_with_i_transpose) {
            multiply_add_branch_blocks(block, diag_block, rhs_block, block_ii_or_jj, block_ij_or_ji, measured_power,
                                       f_x_complex);
        } else {
            multiply_add_branch_blocks(block, diag_block, rhs_block, block_ij_or_ji, block_ii_or_jj, measured_power,
                                       f_x_complex);
        }
    }

    void multiply_add_branch_blocks(NRSEGainBlock<sym>& block, NRSEGainBlock<sym>& diag_block, NRSERhs<sym>& rhs_block,
                                    auto& left_block, const auto& right_block, const auto& measured_power,
                                    const auto& f_x_complex) {
        auto const& block_f_T_k_w = transpose_multiply_weight(left_block, measured_power);

        multiply_add_jacobian_blocks_lhs(diag_block, block_f_T_k_w, left_block);
        multiply_add_jacobian_blocks_rhs(rhs_block, block_f_T_k_w, measured_power, f_x_complex);

        multiply_add_jacobian_blocks_lhs(block, block_f_T_k_w, right_block);
    }

    void make_symmetric_from_lower_triangle(YBus<sym> const& y_bus) {
        for (Idx data_idx_lu = 0; data_idx_lu != y_bus.nnz_lu(); ++data_idx_lu) {
            // skip for fill-in
            if (y_bus.map_lu_y_bus()[data_idx_lu] == -1) {
                continue;
            }
            Idx const data_idx_tranpose = y_bus.lu_transpose_entry()[data_idx_lu];
            data_gain_[data_idx_lu].qt_P_theta() = data_gain_[data_idx_tranpose].q_P_theta();
            data_gain_[data_idx_lu].qt_P_v() = data_gain_[data_idx_tranpose].q_Q_theta();
            data_gain_[data_idx_lu].qt_Q_theta() = data_gain_[data_idx_tranpose].q_P_v();
            data_gain_[data_idx_lu].qt_Q_v() = data_gain_[data_idx_tranpose].q_Q_v();
        }
    }

    void process_voltage_measurements(NRSEGainBlock<sym>& block, NRSERhs<sym>& rhs_block,
                                      MeasuredValues<sym> const& measured_value, Idx const& bus) {
        if (!measured_value.has_voltage(bus)) {
            return;
        }

        // G += 1.0 / variance
        // for 3x3 tensor, fill diagonal
        auto const w_v = RealTensor<sym>{1.0 / measured_value.voltage_var(bus)};
        auto const abs_measured_v = detail::cabs_or_real<sym>(measured_value.voltage(bus));
        auto const delta_v = abs_measured_v - x_[bus].v();

        auto const virtual_angle_measurement_bus = measured_value.has_angle_measurement(math_topo_->slack_bus)
                                                       ? math_topo_->slack_bus
                                                       : measured_value.first_voltage_measurement();

        RealTensor<sym> w_angle{};
        RealValue<sym> delta_theta{};
        if (measured_value.has_angle_measurement(bus)) {
            delta_theta = RealValue<sym>{arg(measured_value.voltage(bus))} - RealValue<sym>{x_[bus].theta()};
            w_angle = RealTensor<sym>{1.0};
        } else if (bus == virtual_angle_measurement_bus && !measured_value.has_angle()) {
            delta_theta = phase_shifted_zero_angle() - RealValue<sym>{x_[bus].theta()};
            w_angle = RealTensor<sym>{1.0};
        }

        block.g_P_theta() += w_angle;
        block.g_Q_v() += w_v;
        rhs_block.eta_theta() += dot(w_angle, delta_theta);
        rhs_block.eta_v() += dot(w_v, delta_v);
    }

    /**
     * @brief The second part to add to the F_k(u1, u1, y11) block for shunt flow.
     * The members are -D[Q], D[P] . D[V]^-1, D[P], D[Q] . D[V]^-1,
     *
     * @param f_x_complex_v_inv (P_i + j * Q_i) / abs(u1)
     * @param f_x_complex P_i + j * Q_i
     * @return  second part of F_k block
     */
    static NRSEJacobian jacobian_diagonal_component(ComplexValue<sym> const& f_x_complex_v_inv,
                                                    ComplexValue<sym> const& f_x_complex) {
        NRSEJacobian jacobian{};
        jacobian.dP_dt = -RealTensor<sym>{RealValue<sym>{imag(f_x_complex)}};
        jacobian.dP_dv = RealTensor<sym>{RealValue<sym>{real(f_x_complex_v_inv)}};
        jacobian.dQ_dt = RealTensor<sym>{RealValue<sym>{real(f_x_complex)}};
        jacobian.dQ_dv = RealTensor<sym>{RealValue<sym>{imag(f_x_complex_v_inv)}};
        return jacobian;
    }

    /**
     * @brief Calculate F_k(u1, u2, y12)^T . W_k. Hence first transpose, then dot product.
     * where W_k = [[p_variance, 0], [0, q_variance]]
     *
     * @param jac_block F_k(u1, u2, y12)
     * @param power_sensor object with members p_variance and q_variance
     * @return  F_k(u1, u2, y12)^T . W
     */
    NRSEJacobian transpose_multiply_weight(NRSEJacobian const& jac_block,
                                           PowerSensorCalcParam<sym> const& power_sensor) {
        auto const w_p = diagonal_inverse(power_sensor.p_variance);
        auto const w_q = diagonal_inverse(power_sensor.q_variance);

        NRSEJacobian product{};
        product.dP_dt = dot(w_p, jac_block.dP_dt);
        product.dP_dv = dot(w_q, jac_block.dQ_dt);
        product.dQ_dt = dot(w_p, jac_block.dP_dv);
        product.dQ_dv = dot(w_q, jac_block.dQ_dv);
        return product;
    }

    /**
     * @brief Matrix multiply F_{k,1}^T . w_k and F_{k,2}^T.
     * Then add the product to G of gain block
     *
     * @param lhs_block Gain block, G of the LHS
     * @param f_T_k_w F_{k,1}^T . w_k
     * @param f_i_or_j F_{k,2}^T
     */
    static void multiply_add_jacobian_blocks_lhs(NRSEGainBlock<sym>& lhs_block, NRSEJacobian const& f_T_k_w,
                                                 NRSEJacobian const& f_i_or_j) {
        lhs_block.g_P_theta() += dot(f_T_k_w.dP_dt, f_i_or_j.dP_dt) + dot(f_T_k_w.dP_dv, f_i_or_j.dQ_dt);
        lhs_block.g_P_v() += dot(f_T_k_w.dP_dt, f_i_or_j.dP_dv) + dot(f_T_k_w.dP_dv, f_i_or_j.dQ_dv);
        lhs_block.g_Q_theta() += dot(f_T_k_w.dQ_dt, f_i_or_j.dP_dt) + dot(f_T_k_w.dQ_dv, f_i_or_j.dQ_dt);
        lhs_block.g_Q_v() += dot(f_T_k_w.dQ_dt, f_i_or_j.dP_dv) + dot(f_T_k_w.dQ_dv, f_i_or_j.dQ_dv);
    }

    static void multiply_add_jacobian_blocks_rhs(NRSERhs<sym>& rhs_block, NRSEJacobian const& block_f_T_k_w,
                                                 PowerSensorCalcParam<sym> const& power_sensor,
                                                 ComplexValue<sym> const& f_x_complex) {
        auto const delta_power = power_sensor.value - f_x_complex;

        // matrix multiplication of F_k^T . w_k . (z - f(x))
        rhs_block.eta_theta() +=
            dot(block_f_T_k_w.dP_dt, real(delta_power)) + dot(block_f_T_k_w.dP_dv, imag(delta_power));
        rhs_block.eta_v() += dot(block_f_T_k_w.dQ_dt, real(delta_power)) + dot(block_f_T_k_w.dQ_dv, imag(delta_power));
    }

    static void add_injection_jacobian(NRSEGainBlock<sym>& block, NRSEJacobian const& jacobian_block) {
        block.q_P_theta() += jacobian_block.dP_dt;
        block.q_P_v() += jacobian_block.dP_dv;
        block.q_Q_theta() += jacobian_block.dQ_dt;
        block.q_Q_v() += jacobian_block.dQ_dv;
    }

    /**
     * @brief Construct the F_k(u1, u2, y12) block using helper function of hnml complex form
     * The 4 members are H, N, M, L in the order.
     *
     * @param hnml_complex hnml_complex
     * @param hnml_complex_v_inv hnml_complex / abs(u2)
     * @return  F_k(u1, u2, y12)
     */
    static NRSEJacobian calculate_jacobian(ComplexTensor<sym> const& hnml_complex,
                                           ComplexTensor<sym> const& hnml_complex_v_inv) {
        NRSEJacobian jacobian{};
        jacobian.dP_dt = imag(hnml_complex);
        jacobian.dP_dv = real(hnml_complex_v_inv);
        jacobian.dQ_dt = -real(hnml_complex);
        jacobian.dQ_dv = imag(hnml_complex_v_inv);
        return jacobian;
    }

    /**
     * @brief Helper function for all G cos and B sin calculations
     *
     * @param yij admittance y12
     * @param ui_uj_conj vector outer product of u1 and conj(u2)
     * @return  -M(u1, u2, y12) + j * H(u1, u2, y12)
     */
    static ComplexTensor<sym> hnml_complex_form(ComplexTensor<sym> const& yij, ComplexTensor<sym> const& ui_uj_conj) {
        return conj(yij) * ui_uj_conj;
    }

    double iterate_unknown(ComplexValueVector<sym>& u, MeasuredValues<sym> measured_values) {
        double max_dev = 0.0;
        // phase shift anti offset of slack bus, phase a
        // if no angle measurement is present
        double const angle_offset = [&]() -> double {
            if (measured_values.has_angle()) {
                return 0.0;
            }
            auto const& theta = x_[math_topo_->slack_bus].theta();
            if constexpr (sym) {
                return theta;
            } else {
                return theta(0);
            }
        }();

        for (Idx bus = 0; bus != n_bus_; ++bus) {
            // accumulate the unknown variable
<<<<<<< HEAD
            x_[bus].theta() += delta_x_rhs_[bus].theta() + RealValue<sym>{angle_offset};
            x_[bus].v() += delta_x_rhs_[bus].v();
=======
            x_[bus].theta() += del_x_rhs_[bus].theta() - RealValue<sym>{angle_offset};
            x_[bus].v() += del_x_rhs_[bus].v();
>>>>>>> 811bd433
            if (measured_values.has_bus_injection(bus) && any_zero(measured_values.bus_injection(bus).p_variance)) {
                x_[bus].phi_p() += delta_x_rhs_[bus].phi_p();
            }
            if (measured_values.has_bus_injection(bus) && any_zero(measured_values.bus_injection(bus).q_variance)) {
                x_[bus].phi_q() += delta_x_rhs_[bus].phi_q();
            }

            auto const old_u = u[bus];
            u[bus] = x_[bus].v() * exp(1.0i * x_[bus].theta());
            // get dev of last iteration, get max
            double const dev = max_val(cabs(u[bus] - old_u));
            max_dev = std::max(dev, max_dev);
        }
        return max_dev;
    }

    static auto diagonal_inverse(RealValue<sym> const& value) {
        return RealDiagonalTensor<sym>{static_cast<RealValue<sym>>(RealValue<sym>{1.0} / value)};
    }

    static auto phase_shifted_zero_angle() {
        if constexpr (sym) {
            return 0.0;
        } else {
            return RealValue<false>{0.0, -deg_120, deg_120};
        }
    }
};

template class NewtonRaphsonSESolver<true>;
template class NewtonRaphsonSESolver<false>;

} // namespace newton_raphson_se

using newton_raphson_se::NewtonRaphsonSESolver;

} // namespace power_grid_model::math_solver

#endif<|MERGE_RESOLUTION|>--- conflicted
+++ resolved
@@ -561,13 +561,8 @@
 
         for (Idx bus = 0; bus != n_bus_; ++bus) {
             // accumulate the unknown variable
-<<<<<<< HEAD
-            x_[bus].theta() += delta_x_rhs_[bus].theta() + RealValue<sym>{angle_offset};
-            x_[bus].v() += delta_x_rhs_[bus].v();
-=======
             x_[bus].theta() += del_x_rhs_[bus].theta() - RealValue<sym>{angle_offset};
             x_[bus].v() += del_x_rhs_[bus].v();
->>>>>>> 811bd433
             if (measured_values.has_bus_injection(bus) && any_zero(measured_values.bus_injection(bus).p_variance)) {
                 x_[bus].phi_p() += delta_x_rhs_[bus].phi_p();
             }
