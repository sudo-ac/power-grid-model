--- conflicted
+++ resolved
@@ -59,10 +59,7 @@
 class Container<RetrievableTypes<GettableTypes...>, StorageableTypes...> {
   public:
     using gettable_types = std::tuple<GettableTypes...>;
-<<<<<<< HEAD
-=======
-
->>>>>>> 1b1cc809
+
     static constexpr size_t num_storageable = sizeof...(StorageableTypes);
     static constexpr size_t num_gettable = sizeof...(GettableTypes);
 
