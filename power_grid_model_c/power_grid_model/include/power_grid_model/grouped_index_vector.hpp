--- conflicted
+++ resolved
@@ -59,22 +59,12 @@
         assert(!indptr.empty());
     }
 
-<<<<<<< HEAD
-    constexpr auto size() const { return indptr_.size() - 1; }
-=======
     constexpr auto size() const { return static_cast<Idx>(indptr_.size()) - 1; }
->>>>>>> ea1787e1
     constexpr auto begin() const { return GroupIterator<Idx>(indptr_, 0); }
     constexpr auto end() const { return GroupIterator<Idx>(indptr_, size()); }
 
     constexpr auto element_size() const { return indptr_.back(); }
-<<<<<<< HEAD
-    auto get_element_range(Idx group) const {
-        return boost::iterator_range<IdxCount>(indptr_[group], indptr_[group + 1]);
-    }
-=======
     auto get_element_range(Idx group) const { return boost::iterator_range<IdxCount>(indptr_[group], indptr_[group + 1]); }
->>>>>>> ea1787e1
     auto get_group(Idx element) const {
         assert(element < element_size());
         return static_cast<Idx>(std::upper_bound(indptr_.begin(), indptr_.end(), element) - indptr_.begin() - 1);
