// SPDX-FileCopyrightText: Contributors to the Power Grid Model project <powergridmodel@lfenergy.org>
//
// SPDX-License-Identifier: MPL-2.0

#pragma once

// handle dataset and buffer related stuff

#include "../common/common.hpp"
#include "../common/counting_iterator.hpp"
#include "../common/exception.hpp"
#include "dataset_fwd.hpp"
#include "meta_data.hpp"

#include <boost/range.hpp>

#include <span>
#include <string_view>

namespace power_grid_model {

namespace meta_data {

template <dataset_type_tag T>
constexpr bool is_data_mutable_v = std::same_as<T, mutable_dataset_t> || std::same_as<T, writable_dataset_t>;
template <dataset_type_tag T> constexpr bool is_indptr_mutable_v = std::same_as<T, writable_dataset_t>;

static_assert(dataset_type_tag<const_dataset_t>);
static_assert(dataset_type_tag<mutable_dataset_t>);
static_assert(dataset_type_tag<writable_dataset_t>);
static_assert(!is_data_mutable_v<const_dataset_t>);
static_assert(is_data_mutable_v<mutable_dataset_t>);
static_assert(is_data_mutable_v<writable_dataset_t>);
static_assert(!is_indptr_mutable_v<const_dataset_t>);
static_assert(!is_indptr_mutable_v<mutable_dataset_t>);
static_assert(is_indptr_mutable_v<writable_dataset_t>);

struct ComponentInfo {
    MetaComponent const* component;
    // for non-uniform component, this is -1, we use indptr to describe the elements per scenario
    Idx elements_per_scenario{};
    Idx total_elements{};
};

struct DatasetInfo {
    bool is_batch{false};
    Idx batch_size{1}; // for single dataset, the batch size is one
    MetaDataset const* dataset{nullptr};
    std::vector<ComponentInfo> component_info;
};
template <class Data> struct AttributeBuffer {
    Data* data{nullptr};
    MetaAttribute const* meta_attribute{nullptr};
    bool is_c_order{true};
    Idx stride{1};
};

template <typename T, dataset_type_tag dataset_type> class ColumnarAttributeRange {
  public:
    using Data = std::conditional_t<is_data_mutable_v<dataset_type>, void, void const>;

    class iterator;

    class Proxy {
      public:
        using value_type = std::remove_const_t<T>;

        Proxy() = default;
        Proxy(Idx idx, std::span<AttributeBuffer<Data> const> attribute_buffers)
            : idx_{idx}, attribute_buffers_{std::move(attribute_buffers)} {}

        Proxy& operator=(value_type const& value)
            requires is_data_mutable_v<dataset_type>
        {
            for (auto const& attribute_buffer : attribute_buffers_) {
                assert(attribute_buffer.meta_attribute != nullptr);
                auto const& meta_attribute = *attribute_buffer.meta_attribute;
                ctype_func_selector(
                    meta_attribute.ctype, [&value, &attribute_buffer, &meta_attribute, this]<typename AttributeType> {
                        AttributeType* buffer_ptr = reinterpret_cast<AttributeType*>(attribute_buffer.data) + idx_;
                        auto const& attribute_ref = meta_attribute.template get_attribute<AttributeType const>(
                            reinterpret_cast<RawDataConstPtr>(&value));
                        *buffer_ptr = attribute_ref;
                    });
            }
            return *this;
        }
        operator value_type() const { return get(); }
        value_type get() const {
            value_type result{};
            for (auto const& attribute_buffer : attribute_buffers_) {
                assert(attribute_buffer.meta_attribute != nullptr);
                auto const& meta_attribute = *attribute_buffer.meta_attribute;
                ctype_func_selector(
                    meta_attribute.ctype, [&result, &attribute_buffer, &meta_attribute, this]<typename AttributeType> {
                        AttributeType const* buffer_ptr =
                            reinterpret_cast<AttributeType const*>(attribute_buffer.data) + idx_;
                        auto& attribute_ref =
                            meta_attribute.template get_attribute<AttributeType>(reinterpret_cast<RawDataPtr>(&result));
                        attribute_ref = *buffer_ptr;
                    });
            }
            return result;
        }

      private:
        friend class ColumnarAttributeRange;
        friend class iterator;

        Idx idx_{};
        std::span<AttributeBuffer<Data> const> attribute_buffers_{};
    };

    class iterator : public boost::iterator_facade<iterator, T, boost::random_access_traversal_tag, Proxy, Idx> {
      public:
        using value_type = Proxy;

        iterator() = default;
        iterator(Idx idx, std::span<AttributeBuffer<Data> const> attribute_buffers)
            : current_{idx, attribute_buffers} {}

      private:
        friend class boost::iterator_core_access;

        constexpr auto dereference() const { return current_; }
        constexpr auto equal(iterator const& other) const { return current_.idx_ == other.current_.idx_; }
        constexpr auto distance_to(iterator const& other) const { return other.current_.idx_ - current_.idx_; }
        constexpr void increment() { ++current_.idx_; }
        constexpr void decrement() { --current_.idx_; }
        constexpr void advance(Idx n) { current_.idx_ += n; }

        Proxy current_;
    };

    ColumnarAttributeRange() = default;
    ColumnarAttributeRange(Idx size, std::span<AttributeBuffer<Data> const> attribute_buffers)
        : size_{size}, attribute_buffers_{std::move(attribute_buffers)} {}
    ColumnarAttributeRange(ColumnarAttributeRange::iterator begin, ColumnarAttributeRange::iterator end)
        : size_{std::distance(begin, end)},
          start_{begin->idx_},
          attribute_buffers_{begin->attribute_buffers_.begin(), begin->attribute_buffers_.end()} {
        assert(begin + std::distance(begin, end) == end);
    }

    constexpr Idx size() const { return size_; }
    constexpr bool empty() const { return size_ == 0; }
    iterator begin() const { return get(0); }
    iterator end() const { return get(size_); }
    auto iter() const { return boost::make_iterator_range(begin(), end()); }
    auto operator[](Idx idx) const { return *get(idx); }

  private:
    iterator get(Idx idx) const { return iterator{start_ + idx, attribute_buffers_}; }

    Idx size_{};
    Idx start_{};
    std::span<AttributeBuffer<Data> const> attribute_buffers_;
};

template <typename T> using const_range_object = ColumnarAttributeRange<T, const_dataset_t>;
template <typename T> using mutable_range_object = ColumnarAttributeRange<T, mutable_dataset_t>;

template <dataset_type_tag dataset_type_> class Dataset {
    struct immutable_t {};
    struct mutable_t {};

  public:
    using dataset_type = dataset_type_;
    using Data = std::conditional_t<is_data_mutable_v<dataset_type>, void, void const>;
    using Indptr = std::conditional_t<is_indptr_mutable_v<dataset_type>, Idx, Idx const>;
    template <class StructType>
    using DataStruct = std::conditional_t<is_data_mutable_v<dataset_type>, StructType, StructType const>;

    // for columnar buffers, Data* data is empty and attributes is filled
    // for uniform buffers, indptr is empty
    struct Buffer {
        using Data = Dataset::Data;

        Data* data{nullptr};
        std::vector<AttributeBuffer<Data>> attributes{};
        std::span<Indptr> indptr{};
    };

    template <class StructType>
    using RangeObject = std::conditional_t<is_data_mutable_v<dataset_type>, mutable_range_object<StructType>,
                                           const_range_object<StructType>>;

    static constexpr Idx invalid_index{-1};

    Dataset(bool is_batch, Idx batch_size, std::string_view dataset_name, MetaData const& meta_data)
        : meta_data_{&meta_data},
          dataset_info_{.is_batch = is_batch,
                        .batch_size = batch_size,
                        .dataset = &meta_data.get_dataset(dataset_name),
                        .component_info = {}} {
        if (dataset_info_.batch_size < 0) {
            throw DatasetError{"Batch size cannot be negative!\n"};
        }
        if (!dataset_info_.is_batch && (dataset_info_.batch_size != 1)) {
            throw DatasetError{"For non-batch dataset, batch size should be one!\n"};
        }
    }

    // implicit conversion constructor from writable to mutable, from writable and mutable to const
    template <dataset_type_tag other_dataset_type>
        requires((is_data_mutable_v<other_dataset_type> && !is_data_mutable_v<dataset_type>) ||
                 (is_indptr_mutable_v<other_dataset_type> && !is_indptr_mutable_v<dataset_type>))
    Dataset(Dataset<other_dataset_type> const& other)
        : meta_data_{&other.meta_data()}, dataset_info_{other.get_description()} {
        for (Idx i{}; i != other.n_components(); ++i) {
            auto const& buffer = other.get_buffer(i);
            buffers_.push_back(Buffer{.data = buffer.data, .indptr = buffer.indptr});
        }
    }

    MetaData const& meta_data() const { return *meta_data_; }
    bool empty() const { return dataset_info_.component_info.empty(); }
    bool is_batch() const { return dataset_info_.is_batch; }
    Idx batch_size() const { return dataset_info_.batch_size; }
    MetaDataset const& dataset() const { return *dataset_info_.dataset; }
    Idx n_components() const { return static_cast<Idx>(buffers_.size()); }
    DatasetInfo const& get_description() const { return dataset_info_; }
    ComponentInfo const& get_component_info(Idx i) const { return dataset_info_.component_info[i]; }
    Buffer const& get_buffer(std::string_view component) const { return get_buffer(find_component(component, true)); }
    Buffer const& get_buffer(Idx i) const { return buffers_[i]; }

    constexpr bool is_row_based(std::string_view component) const {
        Idx const idx = find_component(component, false);
        if (idx == invalid_index) {
            return false;
        }
        return is_row_based(idx);
    }
    constexpr bool is_row_based(Idx const i) const { return is_row_based(buffers_[i]); }
    constexpr bool is_row_based(Buffer const& buffer) const { return buffer.data != nullptr; }
    constexpr bool is_columnar(std::string_view component, bool with_attribute_buffers = false) const {
        Idx const idx = find_component(component, false);
        if (idx == invalid_index) {
            return false;
        }
        return is_columnar(idx, with_attribute_buffers);
    }
    constexpr bool is_columnar(Idx const i, bool with_attribute_buffers = false) const {
        return is_columnar(buffers_[i], with_attribute_buffers);
    }
    constexpr bool is_columnar(Buffer const& buffer, bool with_attribute_buffers = false) const {
        return !is_row_based(buffer) && !(with_attribute_buffers && buffer.attributes.empty());
    }

    Idx find_component(std::string_view component, bool required = false) const {
        auto const found = std::ranges::find_if(dataset_info_.component_info, [component](ComponentInfo const& x) {
            return x.component->name == component;
        });
        if (found == dataset_info_.component_info.cend()) {
            if (required) {
                using namespace std::string_literals;
                throw DatasetError{"Cannot find component '"s + std::string{component} + "'!\n"s};
            }
            return invalid_index;
        }
        return std::distance(dataset_info_.component_info.cbegin(), found);
    }
    bool contains_component(std::string_view component) const { return find_component(component) >= 0; }

    ComponentInfo const& get_component_info(std::string_view component) const {
        return dataset_info_.component_info[find_component(component, true)];
    }

    void add_component_info(std::string_view component, Idx elements_per_scenario, Idx total_elements)
        requires is_indptr_mutable_v<dataset_type>
    {
        add_component_info_impl(component, elements_per_scenario, total_elements);
    }

    void add_buffer(std::string_view component, std::integral auto elements_per_scenario_,
                    std::integral auto total_elements_, Indptr* indptr, Data* data)
        requires(!is_indptr_mutable_v<dataset_type>)
    {
        auto const elements_per_scenario = static_cast<Idx>(elements_per_scenario_);
        auto const total_elements = static_cast<Idx>(total_elements_);
        check_non_uniform_integrity<immutable_t>(elements_per_scenario, total_elements, indptr);
        add_component_info_impl(component, elements_per_scenario, total_elements);
        buffers_.back().data = data;
        if (indptr) {
            buffers_.back().indptr = get_indptr_span(indptr);
        } else {
            buffers_.back().indptr = {};
        }
    }

    void set_buffer(std::string_view component, Indptr* indptr, Data* data)
        requires is_indptr_mutable_v<dataset_type>
    {
        Idx const idx = find_component(component, true);
        ComponentInfo const& info = dataset_info_.component_info[idx];
        check_non_uniform_integrity<mutable_t>(info.elements_per_scenario, info.total_elements, indptr);
        buffers_[idx].data = data;
        if (indptr) {
            buffers_[idx].indptr = get_indptr_span(indptr);
        } else {
            buffers_[idx].indptr = {};
        }
    }

<<<<<<< HEAD
    void add_attribute_buffer(std::string_view component, std::string_view attribute, Data* data) {
        Idx const idx = find_component(component, true);
        Buffer& buffer = buffers_[idx];
        if (!is_columnar(buffer)) {
            throw DatasetError{"Cannot add attribute buffers to row-based dataset!\n"};
        }
        if (std::ranges::find_if(buffer.attributes, [&attribute](auto const& buffer_attribute) {
                return buffer_attribute.meta_attribute->name == attribute;
            }) != buffer.attributes.end()) {
            throw DatasetError{"Cannot have duplicated attribute buffers!\n"};
        }
        AttributeBuffer<Data> const attribute_buffer{
            .data = data, .meta_attribute = &dataset_info_.component_info[idx].component->get_attribute(attribute)};
        buffer.attributes.emplace_back(attribute_buffer);
=======
    void add_attribute_buffer(std::string_view component, std::string_view attribute, Data* data)
        requires(!is_indptr_mutable_v<dataset_type>)
    {
        add_attribute_buffer_impl(component, attribute, data);
    }

    void set_attribute_buffer(std::string_view component, std::string_view attribute, Data* data)
        requires is_indptr_mutable_v<dataset_type>
    {
        add_attribute_buffer_impl(component, attribute, data);
>>>>>>> 7b03cc34
    }

    void set_attribute_buffer(std::string_view component, std::string_view attribute, Data* data)
        requires is_data_mutable_v<dataset_type>
    {
        Idx const idx = find_component(component, true);
        Buffer& buffer = buffers_[idx];
        if (!is_columnar(buffer)) {
            throw DatasetError{"Cannot set attribute buffers for row-based dataset!\n"};
        }
        auto it = std::ranges::find_if(buffer.attributes, [&attribute](auto const& buffer_attribute) {
            return buffer_attribute.meta_attribute->name == attribute;
        });
        if (it == buffer.attributes.end()) {
            throw DatasetError{"Attribute buffer not found!\n"};
        }
        it->data = data;
    }

    // get buffer by component type
    template <class type_getter, class ComponentType,
              class StructType = DataStruct<typename type_getter::template type<ComponentType>>>
    std::span<StructType> get_buffer_span(Idx scenario = invalid_index) const {
        assert(scenario < batch_size());

        if (!is_batch() && scenario > 0) {
            throw DatasetError{"Cannot export a single dataset with specified scenario\n"};
        }

        Idx const idx = find_component(ComponentType::name, false);
        return get_buffer_span_impl<StructType>(scenario, idx);
    }

    template <class type_getter, class ComponentType,
              class StructType = DataStruct<typename type_getter::template type<ComponentType>>>
    RangeObject<StructType> get_columnar_buffer_span(Idx scenario = invalid_index) const {
        assert(scenario < batch_size());

        if (!is_batch() && scenario > 0) {
            throw DatasetError{"Cannot export a single dataset with specified scenario\n"};
        }

        Idx const idx = find_component(ComponentType::name, false);
        return get_columnar_buffer_span_impl<StructType>(scenario, idx);
    }

    // get buffer by component type for all scenarios in vector span
    template <class type_getter, class ComponentType,
              class StructType = DataStruct<typename type_getter::template type<ComponentType>>>
    std::vector<std::span<StructType>> get_buffer_span_all_scenarios() const {
        Idx const idx = find_component(ComponentType::name, false);
        std::vector<std::span<StructType>> result(batch_size());
        for (Idx scenario{}; scenario != batch_size(); scenario++) {
            result[scenario] = get_buffer_span_impl<StructType>(scenario, idx);
        }
        return result;
    }

    template <class type_getter, class ComponentType,
              class StructType = DataStruct<typename type_getter::template type<ComponentType>>>
    std::vector<RangeObject<StructType>> get_columnar_buffer_span_all_scenarios() const {
        Idx const idx = find_component(ComponentType::name, false);
        std::vector<RangeObject<StructType>> result(batch_size());
        for (Idx scenario{}; scenario != batch_size(); scenario++) {
            result[scenario] = get_columnar_buffer_span_impl<StructType>(scenario, idx);
        }
        return result;
    }

    // get individual dataset from batch
    Dataset get_individual_scenario(Idx scenario)
        requires(!is_indptr_mutable_v<dataset_type>)
    {
        using AdvanceablePtr = std::conditional_t<is_data_mutable_v<dataset_type>, char*, char const*>;

        assert(0 <= scenario && scenario < batch_size());

        Dataset result{false, 1, dataset().name, meta_data()};
        for (Idx i{}; i != n_components(); ++i) {
            auto const& buffer = get_buffer(i);
            auto const& component_info = get_component_info(i);
            Idx size = component_info.elements_per_scenario >= 0
                           ? component_info.elements_per_scenario
                           : buffer.indptr[scenario + 1] - buffer.indptr[scenario];
            Idx offset = component_info.elements_per_scenario >= 0 ? size * scenario : buffer.indptr[scenario];
            if (is_columnar(buffer)) {
                result.add_buffer(component_info.component->name, size, size, nullptr, nullptr);
                for (auto const& attribute_buffer : buffer.attributes) {
                    result.add_attribute_buffer(component_info.component->name, attribute_buffer.meta_attribute->name,
                                                static_cast<Data*>(static_cast<AdvanceablePtr>(attribute_buffer.data)));
                }
            } else {
                Data* data = component_info.component->advance_ptr(buffer.data, offset);
                result.add_buffer(component_info.component->name, size, size, nullptr, data);
            }
        }
        return result;
    }

  private:
    MetaData const* meta_data_;
    DatasetInfo dataset_info_;
    std::vector<Buffer> buffers_;

    std::span<Indptr> get_indptr_span(Indptr* indptr) const {
        return std::span{indptr, static_cast<size_t>(batch_size() + 1)};
    }

    void check_uniform_integrity(Idx elements_per_scenario, Idx total_elements) {
        if ((elements_per_scenario >= 0) && (elements_per_scenario * batch_size() != total_elements)) {
            throw DatasetError{
                "For a uniform buffer, total_elements should be equal to elements_per_scenario * batch_size!\n"};
        }
    }

    template <typename check_indptr_content>
        requires std::same_as<check_indptr_content, mutable_t> || std::same_as<check_indptr_content, immutable_t>
    void check_non_uniform_integrity(Idx elements_per_scenario, Idx total_elements, Indptr* indptr) {
        if (elements_per_scenario < 0) {
            if (!indptr) {
                throw DatasetError{"For a non-uniform buffer, indptr should be supplied!\n"};
            }
            if constexpr (std::same_as<check_indptr_content, immutable_t>) {
                if (indptr[0] != 0 || indptr[batch_size()] != total_elements) {
                    throw DatasetError{
                        "For a non-uniform buffer, indptr should begin with 0 and end with total_elements!\n"};
                }
            }
        } else if (indptr) {
            throw DatasetError{"For a uniform buffer, indptr should be nullptr!\n"};
        }
    }

    void add_component_info_impl(std::string_view component, Idx elements_per_scenario, Idx total_elements) {
        if (find_component(component) >= 0) {
            throw DatasetError{"Cannot have duplicated components!\n"};
        }
        check_uniform_integrity(elements_per_scenario, total_elements);
        dataset_info_.component_info.push_back(
            {&dataset_info_.dataset->get_component(component), elements_per_scenario, total_elements});
        buffers_.push_back(Buffer{});
    }

    void add_attribute_buffer_impl(std::string_view component, std::string_view attribute, Data* data) {
        Idx const idx = find_component(component, true);
        Buffer& buffer = buffers_[idx];
        if (!is_columnar(buffer)) {
            throw DatasetError{"Cannot add attribute buffers to row-based dataset!\n"};
        }
        if (std::ranges::find_if(buffer.attributes, [&attribute](auto const& buffer_attribute) {
                return buffer_attribute.meta_attribute->name == attribute;
            }) != buffer.attributes.end()) {
            throw DatasetError{"Cannot have duplicated attribute buffers!\n"};
        }
        AttributeBuffer<Data> attribute_buffer{
            .data = data, .meta_attribute = &dataset_info_.component_info[idx].component->get_attribute(attribute)};
        buffer.attributes.emplace_back(attribute_buffer);
    }

    template <class RangeType>
    RangeType get_span_impl(RangeType const& total_range, Idx scenario, Buffer const& buffer,
                            ComponentInfo const& info) const {
        if (scenario < 0) {
            return RangeType{std::begin(total_range), std::end(total_range)};
        }
        if (info.elements_per_scenario < 0) {
            return RangeType{std::begin(total_range) + buffer.indptr[scenario],
                             std::begin(total_range) + buffer.indptr[scenario + 1]};
        }
        return RangeType{std::begin(total_range) + info.elements_per_scenario * scenario,
                         std::begin(total_range) + info.elements_per_scenario * (scenario + 1)};
    }

    // get non-empty row buffer
    template <class StructType> std::span<StructType> get_buffer_span_impl(Idx scenario, Idx component_idx) const {
        // return empty span if the component does not exist
        if (component_idx < 0) {
            return {};
        }
        // return span based on uniform or non-uniform buffer
        ComponentInfo const& info = dataset_info_.component_info[component_idx];
        Buffer const& buffer = buffers_[component_idx];
        auto const ptr = reinterpret_cast<StructType*>(buffer.data);
        return get_span_impl(std::span<StructType>{ptr, ptr + info.total_elements}, scenario, buffer, info);
    }

    // get non-empty columnar buffer
    template <class StructType>
    RangeObject<StructType> get_columnar_buffer_span_impl(Idx scenario, Idx component_idx) const {
        // return empty span if the component does not exist
        if (component_idx < 0) {
            return {};
        }
        // return span based on uniform or non-uniform buffer
        ComponentInfo const& info = dataset_info_.component_info[component_idx];
        Buffer const& buffer = buffers_[component_idx];
        assert(is_columnar(buffer));
        return get_span_impl(RangeObject<StructType>{info.total_elements, buffer.attributes}, scenario, buffer, info);
    }
};

} // namespace meta_data

template <dataset_type_tag dataset_type> using Dataset = meta_data::Dataset<dataset_type>;
using ConstDataset = Dataset<const_dataset_t>;
using MutableDataset = Dataset<mutable_dataset_t>;
using WritableDataset = Dataset<writable_dataset_t>;

} // namespace power_grid_model<|MERGE_RESOLUTION|>--- conflicted
+++ resolved
@@ -302,22 +302,6 @@
         }
     }
 
-<<<<<<< HEAD
-    void add_attribute_buffer(std::string_view component, std::string_view attribute, Data* data) {
-        Idx const idx = find_component(component, true);
-        Buffer& buffer = buffers_[idx];
-        if (!is_columnar(buffer)) {
-            throw DatasetError{"Cannot add attribute buffers to row-based dataset!\n"};
-        }
-        if (std::ranges::find_if(buffer.attributes, [&attribute](auto const& buffer_attribute) {
-                return buffer_attribute.meta_attribute->name == attribute;
-            }) != buffer.attributes.end()) {
-            throw DatasetError{"Cannot have duplicated attribute buffers!\n"};
-        }
-        AttributeBuffer<Data> const attribute_buffer{
-            .data = data, .meta_attribute = &dataset_info_.component_info[idx].component->get_attribute(attribute)};
-        buffer.attributes.emplace_back(attribute_buffer);
-=======
     void add_attribute_buffer(std::string_view component, std::string_view attribute, Data* data)
         requires(!is_indptr_mutable_v<dataset_type>)
     {
@@ -328,24 +312,6 @@
         requires is_indptr_mutable_v<dataset_type>
     {
         add_attribute_buffer_impl(component, attribute, data);
->>>>>>> 7b03cc34
-    }
-
-    void set_attribute_buffer(std::string_view component, std::string_view attribute, Data* data)
-        requires is_data_mutable_v<dataset_type>
-    {
-        Idx const idx = find_component(component, true);
-        Buffer& buffer = buffers_[idx];
-        if (!is_columnar(buffer)) {
-            throw DatasetError{"Cannot set attribute buffers for row-based dataset!\n"};
-        }
-        auto it = std::ranges::find_if(buffer.attributes, [&attribute](auto const& buffer_attribute) {
-            return buffer_attribute.meta_attribute->name == attribute;
-        });
-        if (it == buffer.attributes.end()) {
-            throw DatasetError{"Attribute buffer not found!\n"};
-        }
-        it->data = data;
     }
 
     // get buffer by component type
