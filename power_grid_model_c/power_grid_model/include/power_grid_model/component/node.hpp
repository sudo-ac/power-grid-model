--- conflicted
+++ resolved
@@ -28,11 +28,7 @@
     explicit Node(NodeInput const& node_input) : Base{node_input}, u_rated_{node_input.u_rated} {}
 
     // update node, nothing happens here
-<<<<<<< HEAD
-    static constexpr UpdateChange update(BaseUpdate const& /*unused*/) { return {false, false}; }
-=======
     static constexpr UpdateChange update(BaseUpdate const& /* update_data */) { return {false, false}; }
->>>>>>> 2ef73d04
 
     // energized
     template <bool sym>
