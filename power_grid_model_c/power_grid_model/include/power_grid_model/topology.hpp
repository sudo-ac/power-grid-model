// SPDX-FileCopyrightText: 2022 Contributors to the Power Grid Model project <dynamic.grid.calculation@alliander.com>
//
// SPDX-License-Identifier: MPL-2.0

#pragma once
#ifndef POWER_GRID_MODEL_TOPOLOGY_HPP
#define POWER_GRID_MODEL_TOPOLOGY_HPP

#include "calculation_parameters.hpp"
#include "enum.hpp"
#include "exception.hpp"
#include "power_grid_model.hpp"
#include "sparse_mapping.hpp"

#include <boost/graph/adjacency_list.hpp>
#include <boost/graph/compressed_sparse_row_graph.hpp>
#include <boost/graph/depth_first_search.hpp>
#include <boost/graph/iteration_macros.hpp>
#include <boost/graph/minimum_degree_ordering.hpp>

// build topology of the grid
// divide grid into several math models
// start search from a source
// using DFS search

namespace power_grid_model {

class Topology {
    using GraphIdx = size_t;

    struct GlobalEdge {
        double phase_shift;
    };

    struct GlobalVertex {
        boost::default_color_type color;
    };

    // sparse directed graph
    // edge i -> j, the phase shift is node_j - node_i
    // so to move forward from i to j, the phase shift is appended by value at (i, j)
    // for 3-way branch, the internal node is appended at the end one by one
    // n_node + k, k as branch3 sequence number
    // branch3 #0, has internal node idx n_node
    // branch3 #1, has internal node idx n_node + 1
    using GlobalGraph = boost::compressed_sparse_row_graph<boost::directedS, GlobalVertex, GlobalEdge,
                                                           boost::no_property, GraphIdx, GraphIdx>;

    using ReorderGraph = boost::adjacency_list<boost::vecS, // vector as adjacency
                                               boost::vecS, // vector for vertices
                                               boost::directedS>;

    // dfs visitor for global graph
    class GlobalDFSVisitor : public boost::dfs_visitor<> {
      public:
        GlobalDFSVisitor(Idx math_group, std::vector<Idx2D>& node_coupling, std::vector<double>& phase_shift,
                         std::vector<Idx>& dfs_node, std::vector<GraphIdx>& predecessors,
                         std::vector<std::pair<GraphIdx, GraphIdx>>& back_edges)
            : math_group_{math_group},
              node_coupling_{node_coupling},
              phase_shift_{phase_shift},
              dfs_node_{dfs_node},
              predecessors_{predecessors},
              back_edges_{back_edges} {}

        // accumulate phase shift
        // assign predecessor
        void tree_edge(GlobalGraph::edge_descriptor e, GlobalGraph const& g) {
            GraphIdx const source = boost::source(e, g);
            GraphIdx const target = boost::target(e, g);
            phase_shift_[target] = phase_shift_[source] + g[e].phase_shift;
            predecessors_[target] = source;
        }

        // forward_or_cross_edge
        // in symmetric directed graph (equivalent to undirected)
        //    forward edge is ignored
        //    cross edge does not exist

        // back edge, judge if it forms a cycle
        void back_edge(GlobalGraph::edge_descriptor e, GlobalGraph const& g) {
            GraphIdx const source = boost::source(e, g);
            GraphIdx const target = boost::target(e, g);
            // if this edge matches in the current tree as target->source
            // it does not form a cycle, but an anti-parallel edge
            // else it forms a cycle
            if (predecessors_[source] != target) {
                back_edges_.push_back({source, target});
            }
        }

        // assign node to math group
        // append node to dfs list
<<<<<<< HEAD
        void discover_vertex(GlobalGraph::vertex_descriptor u, GlobalGraph const& /*unused*/) {
=======
        void discover_vertex(GlobalGraph::vertex_descriptor u, GlobalGraph const& /* unused_value */) {
>>>>>>> 2ef73d04
            node_coupling_[u].group = (Idx)math_group_;
            dfs_node_.push_back((Idx)u);
        }

      private:
        Idx math_group_;
        std::vector<Idx2D>& node_coupling_;
        std::vector<double>& phase_shift_;
        std::vector<Idx>& dfs_node_;
        std::vector<GraphIdx>& predecessors_;
        std::vector<std::pair<GraphIdx, GraphIdx>>& back_edges_;
    };

  public:
    Topology(ComponentTopology const& comp_topo, ComponentConnections const& comp_conn)
        : comp_topo_{comp_topo},
          comp_conn_{comp_conn},
          phase_shift_(comp_topo_.n_node_total(), 0.0),
          predecessors_(
              boost::counting_iterator<GraphIdx>{0}, // Predecessors is initialized as 0, 1, 2, ..., n_node_total() - 1
              boost::counting_iterator<GraphIdx>{(GraphIdx)comp_topo_.n_node_total()}),
          node_status_(comp_topo_.n_node_total(), -1) {}

    // build topology
    std::pair<std::vector<std::shared_ptr<MathModelTopology const>>,
              std::shared_ptr<TopologicalComponentToMathCoupling const>>
    build_topology() {
        reset_topology();
        build_sparse_graph();
        dfs_search();
        couple_branch();
        couple_all_appliance();
        couple_sensors();
        // create return pair with shared pointer
        std::pair<std::vector<std::shared_ptr<MathModelTopology const>>,
                  std::shared_ptr<TopologicalComponentToMathCoupling const>>
            pair;
        for (Idx k = 0; k != (Idx)math_topology_.size(); ++k) {
            pair.first.emplace_back(std::make_shared<MathModelTopology const>(std::move(math_topology_[k])));
        }
        pair.second = std::make_shared<TopologicalComponentToMathCoupling const>(std::move(comp_coup_));
        return pair;
    }

  private:
    // input
    ComponentTopology const& comp_topo_;
    ComponentConnections const& comp_conn_;
    // intermediate
    GlobalGraph global_graph_;
    DoubleVector phase_shift_;
    std::vector<GraphIdx> predecessors_;
    // node status
    // -1, node not processed, assuming that node in the far end of a tree structure
    // -2, node in cycles or between the source and cycles, reordering not yet happened
    // >=0, temporary internal bus number for minimum degree reordering
    std::vector<Idx> node_status_;
    // output
    std::vector<MathModelTopology> math_topology_;
    TopologicalComponentToMathCoupling comp_coup_;

    void reset_topology() {
        comp_coup_.node.resize(comp_topo_.n_node_total(), Idx2D{-1, -1});
        comp_coup_.branch.resize(comp_topo_.branch_node_idx.size(), Idx2D{-1, -1});
        comp_coup_.branch3.resize(comp_topo_.branch3_node_idx.size(), Idx2DBranch3{-1, {-1, -1, -1}});
        comp_coup_.shunt.resize(comp_topo_.shunt_node_idx.size(), Idx2D{-1, -1});
        comp_coup_.load_gen.resize(comp_topo_.load_gen_node_idx.size(), Idx2D{-1, -1});
        comp_coup_.source.resize(comp_topo_.source_node_idx.size(), Idx2D{-1, -1});
        comp_coup_.voltage_sensor.resize(comp_topo_.voltage_sensor_node_idx.size(), Idx2D{-1, -1});
        comp_coup_.power_sensor.resize(comp_topo_.power_sensor_object_idx.size(), Idx2D{-1, -1});
    }

    void build_sparse_graph() {
        std::vector<std::pair<GraphIdx, GraphIdx>> edges;
        std::vector<GlobalEdge> edge_props;
        // k as branch number for 2-way branch
        for (Idx k = 0; k != (Idx)comp_topo_.branch_node_idx.size(); ++k) {
            auto const [i, j] = comp_topo_.branch_node_idx[k];
            auto const [i_status, j_status] = comp_conn_.branch_connected[k];
            // node_i - node_j
            double const phase_shift = comp_conn_.branch_phase_shift[k];
            if (i_status != 0 && j_status != 0) {
                // node_j - node_i
                edges.push_back({(GraphIdx)i, (GraphIdx)j});
                edge_props.push_back({-phase_shift});
                // node_i - node_j
                edges.push_back({(GraphIdx)j, (GraphIdx)i});
                edge_props.push_back({phase_shift});
            }
        }
        // k as branch number for 3-way branch
        for (Idx k = 0; k != (Idx)comp_topo_.branch3_node_idx.size(); ++k) {
            auto const i = comp_topo_.branch3_node_idx[k];
            auto const i_status = comp_conn_.branch3_connected[k];
            // node_i - node_internal
            auto const& phase_shift = comp_conn_.branch3_phase_shift[k];
            // internal node number
            Idx const j_internal = comp_topo_.n_node + k;
            // loop 3 way as indices m
            for (Idx m = 0; m != 3; ++m) {
                if (i_status[m] != 0) {
                    // node_internal - node_i
                    edges.push_back({(GraphIdx)i[m], (GraphIdx)j_internal});
                    edge_props.push_back({-phase_shift[m]});
                    // node_i - node_internal
                    edges.push_back({(GraphIdx)j_internal, (GraphIdx)i[m]});
                    edge_props.push_back({phase_shift[m]});
                }
            }
        }
        // build graph
        global_graph_ = GlobalGraph{boost::edges_are_unsorted_multi_pass, edges.cbegin(), edges.cend(),
                                    edge_props.cbegin(), (GraphIdx)comp_topo_.n_node_total()};
        // set color
        BGL_FORALL_VERTICES(v, global_graph_, GlobalGraph) {
            global_graph_[v].color = boost::default_color_type::white_color;
        }
    }

    void dfs_search() {
        // m as math solver sequence number
        Idx m = 0;
        // loop all source as k
        for (Idx k = 0; k != (Idx)comp_topo_.source_node_idx.size(); ++k) {
            // skip disconnected source
            if (static_cast<int>(comp_conn_.source_connected[k]) == 0) {
                continue;
            }
            Idx const source_node = comp_topo_.source_node_idx[k];
            // if the source node is already part of a graph
            if (comp_coup_.node[source_node].group != -1) {
                // skip the source
                continue;
            }
            // temporary vector to store the node in this dfs search
            std::vector<Idx> dfs_node;
            // back edges
            std::vector<std::pair<GraphIdx, GraphIdx>> back_edges;
            // start dfs search
            boost::depth_first_visit(
                global_graph_, (GraphIdx)source_node,
                GlobalDFSVisitor{m, comp_coup_.node, phase_shift_, dfs_node, predecessors_, back_edges},
                boost::get(&GlobalVertex::color, global_graph_));

            // begin to construct math topology
            MathModelTopology math_topo_single{};
            // reorder node number
            if (back_edges.empty()) {
                // no cycle, the graph is pure tree structure
                // just reverse the node
                std::reverse(dfs_node.begin(), dfs_node.end());
            } else {
                // with cycles, meshed graph
                // use minimum degree
                math_topo_single.fill_in = reorder_node(dfs_node, back_edges);
            }
            // initialize phase shift
            math_topo_single.phase_shift.resize((Idx)dfs_node.size());
            // i as bus number
            Idx i = 0;
            for (auto it = dfs_node.cbegin(); it != dfs_node.cend(); ++it, ++i) {
                Idx const current_node = *it;
                // assign node coupling
                comp_coup_.node[current_node].pos = i;
                // assign phase shift
                math_topo_single.phase_shift[i] = phase_shift_[current_node];
                assert(comp_coup_.node[current_node].group == m);
            }
            assert(i == math_topo_single.n_bus());
            // assign slack bus as the source node
            math_topo_single.slack_bus_ = comp_coup_.node[source_node].pos;
            math_topology_.emplace_back(std::move(math_topo_single));
            // iterate math model sequence number
            ++m;
            assert(math_topology_.size() == (size_t)m);
        }
    }

    // re-order dfs_node using minimum degree
    // return list of fill-ins when factorize the matrix
    std::vector<BranchIdx> reorder_node(std::vector<Idx>& dfs_node,
                                        std::vector<std::pair<GraphIdx, GraphIdx>> const& back_edges) {
        std::vector<BranchIdx> fill_in;
        // make a copy and clear current vector
        std::vector<Idx> const dfs_node_copy(dfs_node);
        dfs_node.clear();

        // loop all back edges assign all nodes before the back edges as inside cycle
        for (auto const& back_edge : back_edges) {
            GraphIdx node_in_cycle = back_edge.first;
            // loop back from source in the predecessor tree
            // stop if it is already marked as in cycle
            while (node_status_[node_in_cycle] != -2) {
                // assign cycle status and go to predecessor
                node_status_[node_in_cycle] = -2;
                node_in_cycle = predecessors_[node_in_cycle];
            }
        }

        // copy all the far-end non-cyclic node, in reverse order
        std::copy_if(dfs_node_copy.crbegin(), dfs_node_copy.crend(), std::back_inserter(dfs_node),
                     [this](Idx x) { return node_status_[x] == -1; });
        // copy all cyclic node
        std::vector<Idx> cyclic_node;
        std::copy_if(dfs_node_copy.cbegin(), dfs_node_copy.cend(), std::back_inserter(cyclic_node),
                     [this](Idx x) { return node_status_[x] == -2; });
        GraphIdx const n_cycle_node = cyclic_node.size();
        // reorder does not make sense if number of cyclic nodes in a sub graph is smaller than 4
        if (n_cycle_node < 4) {
            std::copy(cyclic_node.crbegin(), cyclic_node.crend(), std::back_inserter(dfs_node));
            return fill_in;
        }

        // assign temporary bus number as increasing from 0, 1, 2, ..., n_cycle_node - 1
        for (GraphIdx i = 0; i != n_cycle_node; ++i) {
            node_status_[cyclic_node[i]] = (Idx)i;
        }
        // build graph lambda
        auto const build_graph = [&](ReorderGraph& g) {
            // add edges
            for (GraphIdx i = 0; i != n_cycle_node; ++i) {
                // loop all edges of vertex i
                auto const global_i = static_cast<GraphIdx>(cyclic_node[i]);
                BGL_FORALL_ADJ(global_i, global_j, global_graph_, GlobalGraph) {
                    // skip if j is not part of cyclic sub graph
                    if (node_status_[global_j] == -1) {
                        continue;
                    }
                    auto const j = static_cast<GraphIdx>(node_status_[global_j]);
                    if (!boost::edge(i, j, g).second) {
                        boost::add_edge(i, j, g);
                    }
                }
            }
        };
        ReorderGraph meshed_graph{n_cycle_node};
        build_graph(meshed_graph);
        // start minimum degree ordering
        std::vector<std::make_signed_t<GraphIdx>> perm(n_cycle_node);
        std::vector<std::make_signed_t<GraphIdx>> inverse_perm(n_cycle_node);
        std::vector<std::make_signed_t<GraphIdx>> degree(n_cycle_node);
        std::vector<std::make_signed_t<GraphIdx>> supernode_sizes(n_cycle_node, 1);
        boost::vec_adj_list_vertex_id_map<boost::no_property, std::make_signed_t<GraphIdx>> const id{};
        int const delta = 0;
        boost::minimum_degree_ordering(meshed_graph, boost::make_iterator_property_map(degree.begin(), id),
                                       boost::make_iterator_property_map(inverse_perm.begin(), id),
                                       boost::make_iterator_property_map(perm.begin(), id),
                                       boost::make_iterator_property_map(supernode_sizes.begin(), id), delta, id);
        // re-order cyclic node
        std::vector<Idx> const cyclic_node_copy{cyclic_node};
        for (GraphIdx i = 0; i != n_cycle_node; ++i) {
            cyclic_node[i] = cyclic_node_copy[perm[i]];
        }
        // copy back to dfs node
        std::copy(cyclic_node.cbegin(), cyclic_node.cend(), std::back_inserter(dfs_node));

        // analyze and record fill-ins
        // re-assign temporary bus number as increasing from 0, 1, 2, ..., n_cycle_node - 1
        for (GraphIdx i = 0; i != n_cycle_node; ++i) {
            node_status_[cyclic_node[i]] = (Idx)i;
        }
        // re-build graph with reordered cyclic node
        meshed_graph.clear();
        meshed_graph = ReorderGraph{n_cycle_node};
        build_graph(meshed_graph);
        // begin to remove vertices from graph, create fill-ins
        BGL_FORALL_VERTICES(i, meshed_graph, ReorderGraph) {
            // double loop to loop all pairs of adjacent vertices
            BGL_FORALL_ADJ(i, j1, meshed_graph, ReorderGraph) {
                // skip for already removed vertices
                if (j1 < i) {
                    continue;
                }
                BGL_FORALL_ADJ(i, j2, meshed_graph, ReorderGraph) {
                    // no self edges
                    assert(i != j1);
                    assert(i != j2);
                    // skip for already removed vertices
                    if (j2 < i) {
                        continue;
                    }
                    // only keep pair with j1 < j2
                    if (j1 >= j2) {
                        continue;
                    }
                    // if edge j1 -> j2 does not already exists
                    // it is a fill-in
                    if (!boost::edge(j1, j2, meshed_graph).second) {
                        // anti edge should also not exist
                        assert(!boost::edge(j2, j1, meshed_graph).second);
                        // add both edges to the graph
                        boost::add_edge(j1, j2, meshed_graph);
                        boost::add_edge(j2, j1, meshed_graph);
                        // add to fill-in
                        fill_in.push_back({(Idx)j1, (Idx)j2});
                    }
                }
            }
        }
        // offset fill-in indices by n_node - n_cycle_node
        auto const offset = static_cast<Idx>(dfs_node.size() - n_cycle_node);
        std::for_each(fill_in.begin(), fill_in.end(), [offset](BranchIdx& b) {
            b[0] += offset;
            b[1] += offset;
        });
        return fill_in;
    }

    void couple_branch() {
        // k as branch number for 2-way branch
        for (Idx k = 0; k != (Idx)comp_topo_.branch_node_idx.size(); ++k) {
            auto const [i, j] = comp_topo_.branch_node_idx[k];
            IntS const i_status = comp_conn_.branch_connected[k][0];
            IntS const j_status = comp_conn_.branch_connected[k][1];
            Idx2D const i_math = comp_coup_.node[i];
            Idx2D const j_math = comp_coup_.node[j];
            // m as math model group number
            Idx const m = [&]() {
                Idx group = -1;
                if (i_status != 0 && i_math.group != -1) {
                    group = i_math.group;
                }
                if (j_status != 0 && j_math.group != -1) {
                    group = j_math.group;
                }
                return group;
            }();
            // skip if no math model connected
            if (m == -1) {
                continue;
            }
            assert(i_status || j_status);
            // get and set branch idx in math model
            BranchIdx const branch_idx{i_status != 0 ? assert(m == i_math.group), i_math.pos : -1,
                                       j_status != 0 ? assert(m == j_math.group), j_math.pos : -1};
            // current branch position index in math model
            auto const branch_pos = static_cast<Idx>(math_topology_[m].n_branch());
            // push back
            math_topology_[m].branch_bus_idx.push_back(branch_idx);
            // set branch idx in coupling
            comp_coup_.branch[k] = Idx2D{m, branch_pos};
        }
        // k as branch number for 3-way branch
        for (Idx k = 0; k != (Idx)comp_topo_.branch3_node_idx.size(); ++k) {
            auto const i = comp_topo_.branch3_node_idx[k];
            auto const i_status = comp_conn_.branch3_connected[k];
            std::array<Idx2D, 3> const i_math{
                comp_coup_.node[i[0]],
                comp_coup_.node[i[1]],
                comp_coup_.node[i[2]],
            };
            // internal node number as j
            Idx const j = comp_topo_.n_node + k;
            Idx2D const j_math = comp_coup_.node[j];
            // m as math model group number
            Idx const m = [&]() {
                Idx group = -1;
                // loop 3 way as indices n
                for (size_t n = 0; n != 3; ++n) {
                    if (i_status[n] != 0 && i_math[n].group != -1) {
                        group = i_math[n].group;
                    }
                }
                return group;
            }();
            // skip if no math model connected
            if (m == -1) {
                assert(j_math.group == -1);
                continue;
            }
            assert(i_status[0] || i_status[1] || i_status[2]);
            assert(j_math.group == m);
            // branch3
            // TODO make this const
            Idx2DBranch3 idx_branch3{};
            idx_branch3.group = m;
            // loop 3 way as indices n
            for (size_t n = 0; n != 3; ++n) {
                // get and set branch idx in math model
                // j side is always connected
                // connect i side if i_status is true
                BranchIdx const branch_idx{i_status[n] != 0 ? assert(i_math[n].group == m), i_math[n].pos : -1,
                                           j_math.pos};
                // current branch position index in math model
                auto const branch_pos = static_cast<Idx>(math_topology_[m].n_branch());
                // push back
                math_topology_[m].branch_bus_idx.push_back(branch_idx);
                // set branch idx in coupling
                idx_branch3.pos[n] = branch_pos;
            }
            // set branch idx in coupling
            comp_coup_.branch3[k] = idx_branch3;
        }
    }

    static constexpr auto include_all = [](Idx) { return true; };

    // proxy class to find the coupled object in math model in the coupling process to a single type object
    //    given a particular component index
    struct SingleTypeObjectFinder {
        Idx size() const { return (Idx)component_obj_idx.size(); }
        Idx2D find_math_object(Idx component_i) const { return objects_coupling[component_obj_idx[component_i]]; }
        IdxVector const& component_obj_idx;
        std::vector<Idx2D> const& objects_coupling;
    };

    // proxy class to find coupled branch in math model for sensor measured at from side, or at 1/2/3 side of branch3
    // they are all coupled to the from-side of some branches in math model
    // the key is to find relevant coupling, either via branch or branch3
    struct SensorBranchObjectFinder {
        Idx size() const { return (Idx)sensor_obj_idx.size(); }
        Idx2D find_math_object(Idx component_i) const {
            Idx const obj_idx = sensor_obj_idx[component_i];
            switch (power_sensor_terminal_type[component_i]) {
                using enum MeasuredTerminalType;

            case branch_from:
                return branch_coupling[obj_idx];
            // return relevant branch mapped from branch3
            case branch3_1:
                return {branch3_coupling[obj_idx].group, branch3_coupling[obj_idx].pos[0]};
            case branch3_2:
                return {branch3_coupling[obj_idx].group, branch3_coupling[obj_idx].pos[1]};
            case branch3_3:
                return {branch3_coupling[obj_idx].group, branch3_coupling[obj_idx].pos[2]};
            default:
                assert(false);
                return {};
            }
        }
        IdxVector const& sensor_obj_idx;
        std::vector<MeasuredTerminalType> const& power_sensor_terminal_type;
        std::vector<Idx2D> const& branch_coupling;
        std::vector<Idx2DBranch3> const& branch3_coupling;
    };

    // Couple one type of components (e.g. appliances or sensors)
    // The indptr in math topology will be modified
    // The coupling element should be pre-allocated in coupling
    // Only connect the component if include(component_i) returns true
    template <IdxVector MathModelTopology::*indptr, Idx (MathModelTopology::*n_obj_fn)() const,
              typename ObjectFinder = SingleTypeObjectFinder, typename Predicate = decltype(include_all)>
    void couple_object_components(ObjectFinder object_finder, std::vector<Idx2D>& coupling,
                                  Predicate include = include_all) {
        auto const n_math_topologies((Idx)math_topology_.size());
        auto const n_components = object_finder.size();
        std::vector<IdxVector> topo_obj_idx(n_math_topologies);
        std::vector<IdxVector> topo_component_idx(n_math_topologies);

        // Collect objects and components per topology
        for (Idx component_i = 0; component_i != n_components; ++component_i) {
            if (!include(component_i)) {
                continue;
            }
            Idx2D const math_idx = object_finder.find_math_object(component_i);
            Idx const topo_idx = math_idx.group;
            if (topo_idx >= 0) { // Consider non-isolated objects only
                topo_obj_idx[topo_idx].push_back(math_idx.pos);
                topo_component_idx[topo_idx].push_back(component_i);
            }
        }

        // Couple components per topology
        for (Idx topo_idx = 0; topo_idx != n_math_topologies; ++topo_idx) {
            IdxVector const& obj_idx = topo_obj_idx[topo_idx];
            Idx const n_obj = (math_topology_[topo_idx].*n_obj_fn)();

            // Reorder to compressed format for each math topology
            SparseMapping map = build_sparse_mapping(obj_idx, n_obj);

            // Assign indptr
            math_topology_[topo_idx].*indptr = std::move(map.indptr);

            // Reorder components within the math model
            IdxVector const& reorder = map.reorder;

            // Store component coupling for the current topology
            for (Idx new_math_comp_i = 0; new_math_comp_i != (Idx)reorder.size(); ++new_math_comp_i) {
                Idx const old_math_comp_i = reorder[new_math_comp_i];
                Idx const topo_comp_i = topo_component_idx[topo_idx][old_math_comp_i];
                coupling[topo_comp_i] = Idx2D{topo_idx, new_math_comp_i};
            }
        }
    }

    void couple_all_appliance() {
        // shunt
        couple_object_components<&MathModelTopology::shunt_bus_indptr, &MathModelTopology::n_bus>(
            {comp_topo_.shunt_node_idx, comp_coup_.node}, comp_coup_.shunt);

        // load gen
        couple_object_components<&MathModelTopology::load_gen_bus_indptr, &MathModelTopology::n_bus>(
            {comp_topo_.load_gen_node_idx, comp_coup_.node}, comp_coup_.load_gen);

        // set load gen type
        // resize vector
        std::for_each(math_topology_.begin(), math_topology_.end(),
                      [](MathModelTopology& topo) { topo.load_gen_type.resize(topo.n_load_gen()); });
        // assign load type
        for (Idx k = 0; k != (Idx)comp_topo_.load_gen_node_idx.size(); ++k) {
            Idx2D const idx_math = comp_coup_.load_gen[k];
            if (idx_math.group == -1) {
                continue;
            }
            math_topology_[idx_math.group].load_gen_type[idx_math.pos] = comp_topo_.load_gen_type[k];
        }

        // source
        couple_object_components<&MathModelTopology::source_bus_indptr, &MathModelTopology::n_bus>(
            {comp_topo_.source_node_idx, comp_coup_.node}, comp_coup_.source,
            [this](Idx i) { return comp_conn_.source_connected[i]; });
    }

    void couple_sensors() {
        // voltage sensors
        couple_object_components<&MathModelTopology::voltage_sensor_indptr, &MathModelTopology::n_bus>(
            {comp_topo_.voltage_sensor_node_idx, comp_coup_.node}, comp_coup_.voltage_sensor);

        // source power sensors
        couple_object_components<&MathModelTopology::source_power_sensor_indptr, &MathModelTopology::n_source>(
            {comp_topo_.power_sensor_object_idx, comp_coup_.source}, comp_coup_.power_sensor,
            [this](Idx i) { return comp_topo_.power_sensor_terminal_type[i] == MeasuredTerminalType::source; });

        // shunt power sensors
        couple_object_components<&MathModelTopology::shunt_power_sensor_indptr, &MathModelTopology::n_shunt>(
            {comp_topo_.power_sensor_object_idx, comp_coup_.shunt}, comp_coup_.power_sensor,
            [this](Idx i) { return comp_topo_.power_sensor_terminal_type[i] == MeasuredTerminalType::shunt; });

        // load + generator power sensors
        couple_object_components<&MathModelTopology::load_gen_power_sensor_indptr, &MathModelTopology::n_load_gen>(
            {comp_topo_.power_sensor_object_idx, comp_coup_.load_gen}, comp_coup_.power_sensor, [this](Idx i) {
                return comp_topo_.power_sensor_terminal_type[i] == MeasuredTerminalType::load ||
                       comp_topo_.power_sensor_terminal_type[i] == MeasuredTerminalType::generator;
            });

        // branch 'from' power sensors
        // include all branch3 sensors
        auto const predicate_from_sensor = [this](Idx i) {
            using enum MeasuredTerminalType;

            return comp_topo_.power_sensor_terminal_type[i] == branch_from ||
                   // all branch3 sensors are at from side in the mathemtical model
                   comp_topo_.power_sensor_terminal_type[i] == branch3_1 ||
                   comp_topo_.power_sensor_terminal_type[i] == branch3_2 ||
                   comp_topo_.power_sensor_terminal_type[i] == branch3_3;
        };
        SensorBranchObjectFinder const object_finder_from_sensor{comp_topo_.power_sensor_object_idx,
                                                                 comp_topo_.power_sensor_terminal_type,
                                                                 comp_coup_.branch, comp_coup_.branch3};
        couple_object_components<&MathModelTopology::branch_from_power_sensor_indptr, &MathModelTopology::n_branch>(
            object_finder_from_sensor, comp_coup_.power_sensor, predicate_from_sensor);

        // branch 'to' power sensors
        couple_object_components<&MathModelTopology::branch_to_power_sensor_indptr, &MathModelTopology::n_branch>(
            {comp_topo_.power_sensor_object_idx, comp_coup_.branch}, comp_coup_.power_sensor,
            [this](Idx i) { return comp_topo_.power_sensor_terminal_type[i] == MeasuredTerminalType::branch_to; });

        // node injection power sensors
        couple_object_components<&MathModelTopology::bus_power_sensor_indptr, &MathModelTopology::n_bus>(
            {comp_topo_.power_sensor_object_idx, comp_coup_.node}, comp_coup_.power_sensor,
            [this](Idx i) { return comp_topo_.power_sensor_terminal_type[i] == MeasuredTerminalType::node; });
    }
};

} // namespace power_grid_model

#endif<|MERGE_RESOLUTION|>--- conflicted
+++ resolved
@@ -91,11 +91,7 @@
 
         // assign node to math group
         // append node to dfs list
-<<<<<<< HEAD
-        void discover_vertex(GlobalGraph::vertex_descriptor u, GlobalGraph const& /*unused*/) {
-=======
         void discover_vertex(GlobalGraph::vertex_descriptor u, GlobalGraph const& /* unused_value */) {
->>>>>>> 2ef73d04
             node_coupling_[u].group = (Idx)math_group_;
             dfs_node_.push_back((Idx)u);
         }
