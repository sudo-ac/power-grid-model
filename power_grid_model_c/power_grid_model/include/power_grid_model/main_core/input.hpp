--- conflicted
+++ resolved
@@ -18,11 +18,7 @@
     requires model_component_state_c<MainModelState, ComponentContainer, Component>
 inline void add_component(MainModelState<ComponentContainer>& state, ForwardIterator begin, ForwardIterator end,
                           double system_frequency) {
-<<<<<<< HEAD
-    reserve<Component>(state, std::distance(begin, end));
-=======
     reserve_component<Component>(state, std::distance(begin, end));
->>>>>>> 359fe063
     // loop to add component
     for (auto it = begin; it != end; ++it) {
         auto const& input = *it;
