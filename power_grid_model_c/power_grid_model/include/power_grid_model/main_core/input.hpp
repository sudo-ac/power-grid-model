// SPDX-FileCopyrightText: Contributors to the Power Grid Model project <powergridmodel@lfenergy.org>
//
// SPDX-License-Identifier: MPL-2.0

#pragma once

#include "state.hpp"

#include "../all_components.hpp"

namespace power_grid_model::main_core {

// template to construct components
// using forward interators
// different selection based on component type
template <std::derived_from<Base> Component, class ComponentContainer, std::forward_iterator ForwardIterator>
    requires model_component_state_c<MainModelState, ComponentContainer, Component>
inline void add_component(MainModelState<ComponentContainer>& state, ForwardIterator begin, ForwardIterator end,
                          double system_frequency) {
    size_t const size = std::distance(begin, end);
    state.components.template reserve<Component>(size);
    // loop to add component
    for (auto it = begin; it != end; ++it) {
        auto const& input = *it;
        ID const id = input.id;
        // construct based on type of component
        if constexpr (std::derived_from<Component, Node>) {
            state.components.template emplace<Component>(id, input);
        } else if constexpr (std::derived_from<Component, Branch>) {
            double const u1 = state.components.template get_item<Node>(input.from_node).u_rated();
            double const u2 = state.components.template get_item<Node>(input.to_node).u_rated();
            // set system frequency for line
            if constexpr (std::same_as<Component, Line>) {
                state.components.template emplace<Component>(id, input, system_frequency, u1, u2);
            } else {
                state.components.template emplace<Component>(id, input, u1, u2);
            }
        } else if constexpr (std::derived_from<Component, Branch3>) {
            double const u1 = state.components.template get_item<Node>(input.node_1).u_rated();
            double const u2 = state.components.template get_item<Node>(input.node_2).u_rated();
            double const u3 = state.components.template get_item<Node>(input.node_3).u_rated();
            state.components.template emplace<Component>(id, input, u1, u2, u3);
        } else if constexpr (std::derived_from<Component, Appliance>) {
            double const u = state.components.template get_item<Node>(input.node).u_rated();
            state.components.template emplace<Component>(id, input, u);
        } else if constexpr (std::derived_from<Component, GenericVoltageSensor>) {
            double const u = state.components.template get_item<Node>(input.measured_object).u_rated();
            state.components.template emplace<Component>(id, input, u);
        } else if constexpr (std::derived_from<Component, GenericPowerSensor>) {
            // it is not allowed to place a sensor at a link
            if (state.components.get_idx_by_id(input.measured_object).group ==
                state.components.template get_type_idx<Link>()) {
                throw InvalidMeasuredObject("Link", "PowerSensor");
            }
            ID const measured_object = input.measured_object;
            // check correctness of measured component type based on measured terminal type
            switch (input.measured_terminal_type) {
                using enum MeasuredTerminalType;

            case branch_from:
            case branch_to:
                state.components.template get_item<Branch>(measured_object);
                break;
            case branch3_1:
            case branch3_2:
            case branch3_3:
                state.components.template get_item<Branch3>(measured_object);
                break;
            case shunt:
                state.components.template get_item<Shunt>(measured_object);
                break;
            case source:
                state.components.template get_item<Source>(measured_object);
                break;
            case load:
                state.components.template get_item<GenericLoad>(measured_object);
                break;
            case generator:
                state.components.template get_item<GenericGenerator>(measured_object);
                break;
            case node:
                state.components.template get_item<Node>(measured_object);
                break;
            default:
                throw MissingCaseForEnumError(std::string(GenericPowerSensor::name) + " item retrieval",
                                              input.measured_terminal_type);
            }

            state.components.template emplace<Component>(id, input);
        } else if constexpr (std::derived_from<Component, Fault>) {
            // check that fault object exists (currently, only faults at nodes are supported)
            state.components.template get_item<Node>(input.fault_object);
            state.components.template emplace<Component>(id, input);
        } else if constexpr (std::derived_from<Component, TransformerTapRegulator>) {
<<<<<<< HEAD
            Idx2D const regulated_object_idx = state.components.template get_idx_by_id(input.regulated_object);
=======
            Idx2D const regulated_object_idx = state.components.get_idx_by_id(input.regulated_object);
>>>>>>> c15582f5

            ID const regulated_terminal = [&input, &state, &regulated_object_idx] {
                using enum ControlSide;

                if (regulated_object_idx.group == state.components.template get_type_idx<Transformer>()) {
                    auto const& regulated_object =
                        state.components.template get_item<Transformer>(regulated_object_idx);
                    switch (input.control_side) {
                    case from:
                        return regulated_object.from_node();
                    case to:
                        return regulated_object.to_node();
                    default:
<<<<<<< HEAD
                        throw MissingCaseForEnumError{std::format("{} item retrieval", Component::name),
=======
                        throw MissingCaseForEnumError{std::string{Component::name} + " item retrieval",
>>>>>>> c15582f5
                                                      input.control_side};
                    }
                } else if (regulated_object_idx.group ==
                           state.components.template get_type_idx<ThreeWindingTransformer>()) {
                    auto const& regulated_object =
                        state.components.template get_item<ThreeWindingTransformer>(regulated_object_idx);
                    switch (input.control_side) {
                    case side_1:
                        return regulated_object.node_1();
                    case side_2:
                        return regulated_object.node_2();
                    case side_3:
                        return regulated_object.node_3();
                    default:
<<<<<<< HEAD
                        throw MissingCaseForEnumError{std::format("{} item retrieval", Component::name),
=======
                        throw MissingCaseForEnumError{std::string{Component::name} + " item retrieval",
>>>>>>> c15582f5
                                                      input.control_side};
                    }
                } else {
                    throw InvalidRegulatedObject(input.regulated_object, Component::name);
                }
            }();

            auto const regulated_object_type =
                state.components.template get_item<Base>(regulated_object_idx).math_model_type();
            double const u_rated = state.components.template get_item<Node>(regulated_terminal).u_rated();

            state.components.template emplace<Component>(id, input, regulated_object_type, u_rated);
        }
    }
}

} // namespace power_grid_model::main_core<|MERGE_RESOLUTION|>--- conflicted
+++ resolved
@@ -92,11 +92,7 @@
             state.components.template get_item<Node>(input.fault_object);
             state.components.template emplace<Component>(id, input);
         } else if constexpr (std::derived_from<Component, TransformerTapRegulator>) {
-<<<<<<< HEAD
-            Idx2D const regulated_object_idx = state.components.template get_idx_by_id(input.regulated_object);
-=======
             Idx2D const regulated_object_idx = state.components.get_idx_by_id(input.regulated_object);
->>>>>>> c15582f5
 
             ID const regulated_terminal = [&input, &state, &regulated_object_idx] {
                 using enum ControlSide;
@@ -110,11 +106,7 @@
                     case to:
                         return regulated_object.to_node();
                     default:
-<<<<<<< HEAD
-                        throw MissingCaseForEnumError{std::format("{} item retrieval", Component::name),
-=======
                         throw MissingCaseForEnumError{std::string{Component::name} + " item retrieval",
->>>>>>> c15582f5
                                                       input.control_side};
                     }
                 } else if (regulated_object_idx.group ==
@@ -129,11 +121,7 @@
                     case side_3:
                         return regulated_object.node_3();
                     default:
-<<<<<<< HEAD
-                        throw MissingCaseForEnumError{std::format("{} item retrieval", Component::name),
-=======
                         throw MissingCaseForEnumError{std::string{Component::name} + " item retrieval",
->>>>>>> c15582f5
                                                       input.control_side};
                     }
                 } else {
