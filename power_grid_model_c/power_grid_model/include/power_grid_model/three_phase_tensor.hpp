// SPDX-FileCopyrightText: 2022 Contributors to the Power Grid Model project <dynamic.grid.calculation@alliander.com>
//
// SPDX-License-Identifier: MPL-2.0

#pragma once
#ifndef POWER_GRID_MODEL_THREE_PHASE_TENSOR_HPP
#define POWER_GRID_MODEL_THREE_PHASE_TENSOR_HPP

#include "power_grid_model.hpp"

// eigen properties
#include <Eigen/Dense>

#include <cmath>
#include <complex>
#include <tuple>
#include <utility>

namespace power_grid_model {

// enable scalar
template <class T>
concept scalar_value = std::same_as<T, double> || std::same_as<T, DoubleComplex>;

namespace three_phase_tensor {

template <class T> using Eigen3Vector = Eigen::Array<T, 3, 1>;
template <class T> using Eigen3Tensor = Eigen::Array<T, 3, 3, Eigen::ColMajor>;

template <scalar_value T> class Vector : public Eigen3Vector<T> {
  public:
    Vector() { (*this) = Eigen3Vector<T>::Zero(); };
    // eigen expression
    template <typename OtherDerived> Vector(Eigen::ArrayBase<OtherDerived> const& other) : Eigen3Vector<T>{other} {}
    template <typename OtherDerived> Vector& operator=(Eigen::ArrayBase<OtherDerived> const& other) {
        this->Eigen3Vector<T>::operator=(other);
        return *this;
    }
    // constructor of single value
    // for complex number, rotate the single value by 120 and 240 degrees for 1st and 2nd entry
    // this will create a symmetric phasor based on one phasor
    explicit Vector(T const& x) {
        if constexpr (std::same_as<T, double>) {
            (*this) << x, x, x;
        } else {
            (*this) << x, (x * a2), (x * a);
        }
    }
    // piecewise constructor of single value
    // for both real and complex number, the value is repeated three times (without rotation)
<<<<<<< HEAD
    explicit Vector(std::piecewise_construct_t /*unused*/, T const& x) { (*this) << x, x, x; }
=======
    explicit Vector(std::piecewise_construct_t /* tag */, T const& x) { (*this) << x, x, x; }
>>>>>>> 2ef73d04
    // constructor of three values
    Vector(T const& x1, T const& x2, T const& x3) { (*this) << x1, x2, x3; }
};

template <scalar_value T> class Tensor : public Eigen3Tensor<T> {
  public:
    Tensor() { (*this) = Eigen3Tensor<T>::Zero(); }
    // additional constructors
    explicit Tensor(T const& x) { (*this) << x, 0.0, 0.0, 0.0, x, 0.0, 0.0, 0.0, x; }
    explicit Tensor(T const& s, T const& m) { (*this) << s, m, m, m, s, m, m, m, s; }
    explicit Tensor(Vector<T> const& v) { (*this) << v(0), 0.0, 0.0, 0.0, v(1), 0.0, 0.0, 0.0, v(2); }
    // eigen expression
    template <typename OtherDerived> Tensor(Eigen::ArrayBase<OtherDerived> const& other) : Eigen3Tensor<T>{other} {}
    template <typename OtherDerived> Tensor& operator=(Eigen::ArrayBase<OtherDerived> const& other) {
        this->Eigen3Tensor<T>::operator=(other);
        return *this;
    }
};

} // namespace three_phase_tensor

// three phase vector and tensor
template <bool sym> using RealTensor = std::conditional_t<sym, double, three_phase_tensor::Tensor<double>>;
template <bool sym>
using ComplexTensor = std::conditional_t<sym, DoubleComplex, three_phase_tensor::Tensor<DoubleComplex>>;
template <bool sym> using RealValue = std::conditional_t<sym, double, three_phase_tensor::Vector<double>>;
template <bool sym>
using ComplexValue = std::conditional_t<sym, DoubleComplex, three_phase_tensor::Vector<DoubleComplex>>;
// asserts to ensure alignment
static_assert(sizeof(RealTensor<false>) == sizeof(double[9]));
static_assert(alignof(RealTensor<false>) == alignof(double[9]));
static_assert(std::is_standard_layout_v<RealTensor<false>>);
static_assert(std::is_trivially_destructible_v<RealTensor<false>>);
static_assert(sizeof(ComplexTensor<false>) == sizeof(double[18]));
static_assert(alignof(ComplexTensor<false>) >= alignof(double[18]));
static_assert(std::is_standard_layout_v<ComplexTensor<false>>);
static_assert(std::is_trivially_destructible_v<ComplexTensor<false>>);
static_assert(sizeof(RealValue<false>) == sizeof(double[3]));
static_assert(alignof(RealValue<false>) == alignof(double[3]));
static_assert(std::is_standard_layout_v<RealValue<false>>);
static_assert(std::is_trivially_destructible_v<RealValue<false>>);
static_assert(sizeof(ComplexValue<false>) == sizeof(double[6]));
static_assert(alignof(ComplexValue<false>) >= alignof(double[6]));
static_assert(std::is_standard_layout_v<ComplexValue<false>>);
static_assert(std::is_trivially_destructible_v<ComplexValue<false>>);

// enabler
template <class T>
concept column_vector = (T::ColsAtCompileTime == 1);
template <class T>
concept rk2_tensor = (static_cast<Idx>(T::RowsAtCompileTime) ==
                      static_cast<Idx>(T::ColsAtCompileTime)); // rank 2 tensor
template <class T>
concept column_vector_or_tensor = column_vector<T> || rk2_tensor<T>;

// piecewise factory construction for complex vector
template <bool sym = false> inline ComplexValue<sym> piecewise_complex_value(DoubleComplex const& x) {
    if constexpr (sym) {
        return x;
    } else {
        return ComplexValue<false>{std::piecewise_construct, x};
    }
}

template <column_vector DerivedA>
inline ComplexValue<false> piecewise_complex_value(Eigen::ArrayBase<DerivedA> const& val) {
    return val;
}

// abs
inline double cabs(double x) { return std::abs(x); }
inline double cabs(DoubleComplex const& x) { return std::sqrt(std::norm(x)); }
inline double abs2(DoubleComplex const& x) { return std::norm(x); }
template <column_vector_or_tensor DerivedA> inline auto cabs(Eigen::ArrayBase<DerivedA> const& m) {
    return sqrt(abs2(m));
}

// calculate kron product of two vector
inline double vector_outer_product(double x, double y) { return x * y; }
template <column_vector DerivedA, column_vector DerivedB>
inline auto vector_outer_product(Eigen::ArrayBase<DerivedA> const& x, Eigen::ArrayBase<DerivedB> const& y) {
    return (x.matrix() * y.matrix().transpose()).array();
}

// calculate matrix multiply, dot
inline double dot(double x, double y) { return x * y; }
inline DoubleComplex dot(DoubleComplex const& x, DoubleComplex const& y) { return x * y; }

template <scalar_value... T> inline auto dot(T const&... x) { return (... * x); }

template <column_vector_or_tensor... Derived> inline auto dot(Eigen::ArrayBase<Derived> const&... x) {
    auto res_mat = (... * x.matrix());
    return res_mat.array();
}

// max of a vector
inline double max_val(double val) { return val; }
template <column_vector DerivedA> inline double max_val(Eigen::ArrayBase<DerivedA> const& val) {
    return val.maxCoeff();
}

// function to sum rows of tensor
template <rk2_tensor DerivedA> inline auto sum_row(Eigen::ArrayBase<DerivedA> const& m) { return m.rowwise().sum(); }
// overload for double
inline double sum_row(double d) { return d; }

// function to sum vector
template <column_vector DerivedA> inline auto sum_val(Eigen::ArrayBase<DerivedA> const& m) { return m.sum(); }
// overload for double and complex
inline double sum_val(double d) { return d; }
inline DoubleComplex sum_val(DoubleComplex const& z) { return z; }

// function to mean vector
template <column_vector DerivedA> inline auto mean_val(Eigen::ArrayBase<DerivedA> const& m) { return m.mean(); }
inline DoubleComplex mean_val(DoubleComplex const& z) { return z; }
inline double mean_val(double z) { return z; }

template <bool sym, class T> inline auto process_mean_val(const T& m) {
    if constexpr (sym) {
        return mean_val(m);
    } else {
        return m;
    }
}

// diagonal multiply
template <column_vector DerivedA, rk2_tensor DerivedB, column_vector DerivedC>
inline auto diag_mult(Eigen::ArrayBase<DerivedA> const& x, Eigen::ArrayBase<DerivedB> const& y,
                      Eigen::ArrayBase<DerivedC> const& z) {
    return (x.matrix().asDiagonal() * y.matrix() * z.matrix().asDiagonal()).array();
}
// double overload
inline double diag_mult(double x, double y, double z) { return x * y * z; }

// calculate positive sequence
template <column_vector Derived> inline DoubleComplex pos_seq(Eigen::ArrayBase<Derived> const& val) {
    return (val(0) + a * val(1) + a2 * val(2)) / 3.0;
}

inline DoubleComplex pos_seq(DoubleComplex const& val) { return val; }

// inverse of tensor
inline DoubleComplex inv(DoubleComplex const& val) { return 1.0 / val; }
inline auto inv(ComplexTensor<false> const& val) { return val.matrix().inverse().array(); }

// add_diag
inline void add_diag(double& x, double y) { x += y; }
inline void add_diag(DoubleComplex& x, DoubleComplex const& y) { x += y; }
template <rk2_tensor DerivedA, column_vector DerivedB>
inline void add_diag(Eigen::ArrayBase<DerivedA>& x, Eigen::ArrayBase<DerivedB> const& y) {
    x.matrix().diagonal() += y.matrix();
}
template <rk2_tensor DerivedA, column_vector DerivedB>
inline void add_diag(Eigen::ArrayBase<DerivedA>&& x, Eigen::ArrayBase<DerivedB> const& y) {
    x.matrix().diagonal() += y.matrix();
}

// zero tensor
template <bool sym> inline const ComplexTensor<sym> zero_tensor = ComplexTensor<sym>{0.0};

// inverse symmetric param
inline std::pair<DoubleComplex, DoubleComplex> inv_sym_param(DoubleComplex const& s, DoubleComplex const& m) {
    DoubleComplex const det_1 = 1.0 / (s * s + s * m - 2.0 * m * m);
    return {(s + m) * det_1, -m * det_1};
}

// is nan
template <class Derived> inline bool is_nan(Eigen::ArrayBase<Derived> const& x) { return x.isNaN().all(); }
inline bool is_nan(double x) { return std::isnan(x); }
inline bool is_nan(ID x) { return x == na_IntID; }
inline bool is_nan(IntS x) { return x == na_IntS; }
template <class Enum>
    requires std::same_as<std::underlying_type_t<Enum>, IntS>
inline bool is_nan(Enum x) {
    return static_cast<IntS>(x) == na_IntS;
}

/* update real values

   RealValue is only updated when the update value is not nan

   symmetric:  update 1.0 with nan -> 1.0
               update 1.0 with 2.0 -> 2.0

   asymmetric: update [1.0, nan, nan] with [nan, nan, 2.0] -> [1.0, nan, 2.0]

   The function assumes that the current value is normalized and new value should be normalized with scalar
*/
template <bool sym, class Proxy>
void update_real_value(RealValue<sym> const& new_value, Proxy&& current_value, double scalar) {
    if constexpr (sym) {
        if (!is_nan(new_value)) {
            current_value = scalar * new_value;
        }
    } else {
        for (size_t i = 0; i != 3; ++i) {
            if (!is_nan(new_value(i))) {
                current_value(i) = scalar * new_value(i);
            }
        }
    }
}

// symmetric component matrix
inline ComplexTensor<false> get_sym_matrix() {
    ComplexTensor<false> m;
    m << 1.0, 1.0, 1.0, 1.0, a2, a, 1.0, a, a2;
    return m;
}
inline ComplexTensor<false> get_sym_matrix_inv() {
    ComplexTensor<false> m;
    m << 1.0, 1.0, 1.0, 1.0, a, a2, 1.0, a2, a;
    m = m / 3.0;
    return m;
}

// conjugate (hermitian) transpose
inline DoubleComplex hermitian_transpose(DoubleComplex const& z) { return conj(z); }
inline double hermitian_transpose(double x) { return x; }
template <rk2_tensor Derived> inline auto hermitian_transpose(Eigen::ArrayBase<Derived> const& x) {
    return x.matrix().adjoint().array();
}

// vector of values
template <bool sym> using RealValueVector = std::vector<RealValue<sym>>;
template <bool sym> using ComplexValueVector = std::vector<ComplexValue<sym>>;
template <bool sym> using RealTensorVector = std::vector<RealTensor<sym>>;
template <bool sym> using ComplexTensorVector = std::vector<ComplexTensor<sym>>;

} // namespace power_grid_model

#endif<|MERGE_RESOLUTION|>--- conflicted
+++ resolved
@@ -48,11 +48,7 @@
     }
     // piecewise constructor of single value
     // for both real and complex number, the value is repeated three times (without rotation)
-<<<<<<< HEAD
-    explicit Vector(std::piecewise_construct_t /*unused*/, T const& x) { (*this) << x, x, x; }
-=======
     explicit Vector(std::piecewise_construct_t /* tag */, T const& x) { (*this) << x, x, x; }
->>>>>>> 2ef73d04
     // constructor of three values
     Vector(T const& x1, T const& x2, T const& x3) { (*this) << x1, x2, x3; }
 };
