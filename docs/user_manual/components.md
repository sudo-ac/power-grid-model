<!--
SPDX-FileCopyrightText: 2022 Contributors to the Power Grid Model project <dynamic.grid.calculation@alliander.com>

SPDX-License-Identifier: MPL-2.0
-->

# Components

The attributes of components are listed in the tables in the sections below. The column names of the tables are as
follows:

## Base

* type name: `base`

The base type for all power grid components.

#### Input

| name | data type | unit | description                                                                                                                      | required |                                     update                                     |
| ---- | --------- | ---- | -------------------------------------------------------------------------------------------------------------------------------- | :------: | :----------------------------------------------------------------------------: |
| `id` | `int32_t` | -    | ID of a component, the ID should be unique along all components, i.e. you cannot have a node with `id` 5 and a line with `id` 5. | &#10004; | &#10060; (id needs to be specified in the update query, but cannot be changed) |

#### Steady state output and Short circuit output

| name        | data type | unit | description                                                                                                                      |
| ----------- | --------- | ---- | -------------------------------------------------------------------------------------------------------------------------------- |
| `id`        | `int32_t` | -    | ID of a component, the ID should be unique along all components, i.e. you cannot have a node with `id` 5 and a line with `id` 5. |
| `energized` | `int8_t`  | -    | Indicates if a component is energized, i.e. connected to a source                                                                |

## Node

* type name: `node`
* base: {hoverxreftooltip}`user_manual/components:base`

`node` is a point in the grid. Physically a node can be a busbar, a joint, or other similar component.

#### Input

| name      | data type | unit     | description             | required |  update  | valid values |
| --------- | --------- | -------- | ----------------------- | :------: | :------: | :----------: |
| `u_rated` | `double`  | volt (V) | rated line-line voltage | &#10004; | &#10060; |    `> 0`     |

#### Steady state output

| name      | data type         | unit                       | description                                                                                     |
| --------- | ----------------- | -------------------------- | ----------------------------------------------------------------------------------------------- |
| `u_pu`    | `RealValueOutput` | -                          | per-unit voltage magnitude                                                                      |
| `u_angle` | `RealValueOutput` | rad                        | voltage angle                                                                                   |
| `u`       | `RealValueOutput` | volt (V)                   | voltage magnitude, line-line for symmetric calculation, line-neutral for asymmetric calculation |
| `p`       | `RealValueOutput` | watt (W)                   | active power injection                                                                          |
| `q`       | `RealValueOutput` | volt-ampere-reactive (var) | reactive power injection                                                                        |

```{note}
The `p` and `q` output of injection follows the `generator` reference direction as mentioned in  
{hoverxreftooltip}`user_manual/data-model:Reference Direction`
```

#### Short circuit output

| name      | data type         | unit     | description                      |
| --------- | ----------------- | -------- | -------------------------------- |
| `u_pu`    | `RealValueOutput` | -        | per-unit voltage magnitude       |
| `u_angle` | `RealValueOutput` | rad      | voltage angle                    |
| `u`       | `RealValueOutput` | volt (V) | voltage magnitude (line-neutral) |

## Branch

* type name: `branch`
* base: {hoverxreftooltip}`user_manual/components:base`

`branch` is the abstract base type for the component which connects two *different* nodes. For each branch two switches
are always defined at from- and to-side of the branch. In reality such switches may not exist. For example, a cable
usually permanently connects two joints. In this case, the attribute `from_status` and `to_status` is always 1.

#### Input

| name          | data type | unit | description                    | required |  update  |  valid values   |
| ------------- | --------- | ---- | ------------------------------ | :------: | :------: | :-------------: |
| `from_node`   | `int32_t` | -    | ID of node at from-side        | &#10004; | &#10060; | a valid node ID |
| `to_node`     | `int32_t` | -    | ID of node at to-side          | &#10004; | &#10060; | a valid node ID |
| `from_status` | `int8_t`  | -    | connection status at from-side | &#10004; | &#10004; |   `0` or `1`    |
| `to_status`   | `int8_t`  | -    | connection status at to-side   | &#10004; | &#10004; |   `0` or `1`    |

#### Steady state output

| name      | data type         | unit                       | description                                              |
| --------- | ----------------- | -------------------------- | -------------------------------------------------------- |
| `p_from`  | `RealValueOutput` | watt (W)                   | active power flowing into the branch at from-side        |
| `q_from`  | `RealValueOutput` | volt-ampere-reactive (var) | reactive power flowing into the branch at from-side      |
| `i_from`  | `RealValueOutput` | ampere (A)                 | current at from-side                                     |
| `s_from`  | `RealValueOutput` | volt-ampere (VA)           | apparent power flowing at from-side                      |
| `p_to`    | `RealValueOutput` | watt (W)                   | active power flowing into the branch at to-side          |
| `q_to`    | `RealValueOutput` | volt-ampere-reactive (var) | reactive power flowing into the branch at to-side        |
| `i_to`    | `RealValueOutput` | ampere (A)                 | current at to-side                                       |
| `s_to`    | `RealValueOutput` | volt-ampere (VA)           | apparent power flowing at to-side                        |
| `loading` | `double`          | -                          | relative loading of the line, `1.0` meaning 100% loaded. |

#### Short circuit output

| name           | data type         | unit       | description                |
| -------------- | ----------------- | ---------- | -------------------------- |
| `i_from`       | `RealValueOutput` | ampere (A) | current at from-side       |
| `i_from_angle` | `RealValueOutput` | rad        | current angle at from-side |
| `i_to`         | `RealValueOutput` | ampere (A) | current at to-side         |
| `i_to_angle`   | `RealValueOutput` | rad        | current angle at to-side   |

### Line

* type name: `line`

`line` is a {hoverxreftooltip}`user_manual/components:branch` with specified serial impedance and shunt admittance. A cable is
also modeled as `line`. A `line` can only connect two nodes with the same rated voltage. 
If `i_n` is not provided, `loading` of line will be a `nan` value.

#### Input

| name   | data type | unit       | description                                |                 required                  |  update  |           valid values            |
| ------ | --------- | ---------- | ------------------------------------------ | :---------------------------------------: | :------: | :-------------------------------: |
| `r1`   | `double`  | ohm (Ω)    | positive-sequence serial resistance        |                 &#10004;                  | &#10060; | `r1` and `x1` cannot be both zero |
| `x1`   | `double`  | ohm (Ω)    | positive-sequence serial reactance         |                 &#10004;                  | &#10060; | `r1` and `x1` cannot be both zero |
| `c1`   | `double`  | farad (F)  | positive-sequence shunt capacitance        |                 &#10004;                  | &#10060; |                                   |
| `tan1` | `double`  | -          | positive-sequence shunt loss factor (tan𝛿) |                 &#10004;                  | &#10060; |                                   |
| `r0`   | `double`  | ohm (Ω)    | zero-sequence serial resistance            | &#10024; only for asymmetric calculations | &#10060; | `r0` and `x0` cannot be both zero |
| `x0`   | `double`  | ohm (Ω)    | zero-sequence serial reactance             | &#10024; only for asymmetric calculations | &#10060; | `r0` and `x0` cannot be both zero |
| `c0`   | `double`  | farad (F)  | zero-sequence shunt capacitance            | &#10024; only for asymmetric calculations | &#10060; |                                   |
| `tan0` | `double`  | -          | zero-sequence shunt loss factor (tan𝛿)     | &#10024; only for asymmetric calculations | &#10060; |                                   |
| `i_n`  | `double`  | ampere (A) | rated current                              |                 &#10060;                  | &#10060; |               `> 0`               |

```{note}
In case of short circuit calculations, the zero-sequence parameters are required only
if any of the faults in any of the scenarios within a batch are not three-phase faults
(i.e. `fault_type` is not `FaultType.three_phase`).
```

#### Electric Model

`line` is described by a $\pi$ model, where 

$$
   \begin{eqnarray}
      & Z_{\text{series}} = r + \mathrm{j}x \\
<<<<<<< HEAD
      & Y_{\text{shunt}} = \frac{2 \pi fc}{\tan \delta +\mathrm{j}}
=======
      & Y_{\text{shunt}} = \frac{2 \pi fc}{\tan \sigma +\mathrm{j}}
>>>>>>> 2f8f2aad
   \end{eqnarray}
$$

### Link

* type name: `link`

`link` is a {hoverxreftooltip}`user_manual/components:branch` which usually represents a short internal cable/connection between
two busbars inside a substation. It has a very high admittance (small impedance) which is set to a fixed per-unit value
(equivalent to 10e6 siemens for 10kV network). Therefore, it is chosen by design that no sensors can be coupled to a `link`.
There is no additional attribute for `link`.

#### Electric Model: 
`link` is modeled by a constant reactance $Y_{\text{series}}$, where

$$
   \begin{eqnarray}
      Y_{\text{series}} = (1 + \mathrm{j}) \cdot 10^6 \,\mathrm{p.u.}
    \end{eqnarray}
$$

### Transformer

`transformer` is a {hoverxreftooltip}`user_manual/components:branch` which connects two nodes with possibly different voltage
levels.

#### Input

| name               | data type                                                   | unit             | description                                                                                                                                                                                                                           |           required            |  update  |                              valid values                              |
| ------------------ | ----------------------------------------------------------- | ---------------- | ------------------------------------------------------------------------------------------------------------------------------------------------------------------------------------------------------------------------------------- | :---------------------------: | :------: | :--------------------------------------------------------------------: |
| `u1`               | `double`                                                    | volt (V)         | rated voltage at from-side                                                                                                                                                                                                            |           &#10004;            | &#10060; |                                 `> 0`                                  |
| `u2`               | `double`                                                    | volt (V)         | rated voltage at to-side                                                                                                                                                                                                              |           &#10004;            | &#10060; |                                 `> 0`                                  |
| `sn`               | `double`                                                    | volt-ampere (VA) | rated power                                                                                                                                                                                                                           |           &#10004;            | &#10060; |                                 `> 0`                                  |
| `uk`               | `double`                                                    | -                | relative short circuit voltage, `0.1` means 10%                                                                                                                                                                                       |           &#10004;            | &#10060; |                    `>= pk / sn` and `> 0` and `< 1`                    |
| `pk`               | `double`                                                    | watt (W)         | short circuit (copper) loss                                                                                                                                                                                                           |           &#10004;            | &#10060; |                                 `>= 0`                                 |
| `i0`               | `double`                                                    | -                | relative no-load current                                                                                                                                                                                                              |           &#10004;            | &#10060; |                         `>= p0 / sn` and `< 1`                         |
| `p0`               | `double`                                                    | watt (W)         | no-load (iron) loss                                                                                                                                                                                                                   |           &#10004;            | &#10060; |                                 `>= 0`                                 |
| `winding_from`     | {py:class}`WindingType <power_grid_model.enum.WindingType>` | -                | from-side winding type                                                                                                                                                                                                                |           &#10004;            | &#10060; |                                                                        |
| `winding_to`       | {py:class}`WindingType <power_grid_model.enum.WindingType>` | -                | to-side winding type                                                                                                                                                                                                                  |           &#10004;            | &#10060; |                                                                        |
| `clock`            | `int8_t`                                                    | -                | clock number of phase shift. <br> Even number is not possible if one side is Y(N) winding and the other side is not Y(N) winding. <br> Odd number is not possible, if both sides are Y(N) winding or both sides are not Y(N) winding. |           &#10004;            | &#10060; |                           `>= 0` and `<= 12`                           |
| `tap_side`         | {py:class}`BranchSide <power_grid_model.enum.BranchSide>`   | -                | side of tap changer                                                                                                                                                                                                                   |           &#10004;            | &#10060; |                                                                        |
| `tap_pos`          | `int8_t`                                                    | -                | current position of tap changer                                                                                                                                                                                                       |           &#10004;            | &#10004; | `(tap_min <= tap_pos <= tap_max)` or `(tap_min >= tap_pos >= tap_max)` |
| `tap_min`          | `int8_t`                                                    | -                | position of tap changer at minimum voltage                                                                                                                                                                                            |           &#10004;            | &#10060; |                                                                        |
| `tap_max`          | `int8_t`                                                    | -                | position of tap changer at maximum voltage                                                                                                                                                                                            |           &#10004;            | &#10060; |                                                                        |
| `tap_nom`          | `int8_t`                                                    | -                | nominal position of tap changer                                                                                                                                                                                                       |     &#10060; default zero     | &#10060; | `(tap_min <= tap_nom <= tap_max)` or `(tap_min >= tap_nom >= tap_max)` |
| `tap_size`         | `double`                                                    | volt (V)         | size of each tap of the tap changer                                                                                                                                                                                                   |           &#10004;            | &#10060; |                                 `>= 0`                                 |
| `uk_min`           | `double`                                                    | -                | relative short circuit voltage at minimum tap                                                                                                                                                                                         | &#10060; default same as `uk` | &#10060; |                  `>= pk_min / sn` and `> 0` and `< 1`                  |
| `uk_max`           | `double`                                                    | -                | relative short circuit voltage at maximum tap                                                                                                                                                                                         | &#10060; default same as `uk` | &#10060; |                  `>= pk_max / sn` and `> 0` and `< 1`                  |
| `pk_min`           | `double`                                                    | watt (W)         | short circuit (copper) loss at minimum tap                                                                                                                                                                                            | &#10060; default same as `pk` | &#10060; |                                 `>= 0`                                 |
| `pk_max`           | `double`                                                    | watt (W)         | short circuit (copper) loss at maximum tap                                                                                                                                                                                            | &#10060; default same as `pk` | &#10060; |                                 `>= 0`                                 |
| `r_grounding_from` | `double`                                                    | ohm (Ω)          | grounding resistance at from-side, if relevant                                                                                                                                                                                        |     &#10060; default zero     | &#10060; |                                                                        |
| `x_grounding_from` | `double`                                                    | ohm (Ω)          | grounding reactance at from-side, if relevant                                                                                                                                                                                         |     &#10060; default zero     | &#10060; |                                                                        |
| `r_grounding_to`   | `double`                                                    | ohm (Ω)          | grounding resistance at to-side, if relevant                                                                                                                                                                                          |     &#10060; default zero     | &#10060; |                                                                        |
| `x_grounding_to`   | `double`                                                    | ohm (Ω)          | grounding reactance at to-side, if relevant                                                                                                                                                                                           |     &#10060; default zero     | &#10060; |                                                                        |

```{note} 
It can happen that `tap_min > tap_max`. In this case the winding voltage is decreased if the tap position is
increased.
```

#### Electric Model
`transformer` is described by a $\pi$ model, where $Z_{\text{series}}$ can be computed as

$$
    \begin{eqnarray} 
        & |Z_{\text{series}}| = \frac{u_k}{z_{\text{base}}} \\ 
        & \mathrm{Re}(Z_{\text{series}}) = \frac{p_k / s_n}{z_{\text{base}}} \\
        & \mathrm{Im}(Z_{\text{series}}) = \sqrt{|Z_{\text{series}}|^2-\mathrm{Re}(Z_{\text{series}})^2} \\
    \end{eqnarray}
$$

and $Y_{\text{shunt}}$ can be computed as

$$
    \begin{eqnarray} 
        & |Y_{\text{shunt}}| = \frac{i_0}{y_{\text{base}}} \\
        & \mathrm{Re}(Y_{\text{shunt}}) = \frac{s_n / p_0}{y_{\text{base}}} \\
        & \mathrm{Im}(Y_{\text{shunt}}) = -\sqrt{|Y_{\text{shunt}}|^2-\mathrm{Re}(Y_{\text{shunt}})^2} \\
   \end{eqnarray}
$$

where $z_{\text{base}} = 1 / y_{\text{base}} = s_n / ({u_2}^2)$.

## Branch3

* type name: `branch3`
* base: {hoverxreftooltip}`user_manual/components:base`

`branch3` is the abstract base type for the component which connects three *different* nodes. For each branch3 three
switches are always defined at side 1, 2, or 3 of the branch. In reality such switches may not exist.

#### Input

| name       | data type | unit | description                 | required |  update  |  valid values   |
| ---------- | --------- | ---- | --------------------------- | :------: | :------: | :-------------: |
| `node_1`   | `int32_t` | -    | ID of node at side 1        | &#10004; | &#10060; | a valid node ID |
| `node_2`   | `int32_t` | -    | ID of node at side 2        | &#10004; | &#10060; | a valid node ID |
| `node_3`   | `int32_t` | -    | ID of node at side 3        | &#10004; | &#10060; | a valid node ID |
| `status_1` | `int8_t`  | -    | connection status at side 1 | &#10004; | &#10004; |   `0` or `1`    |
| `status_2` | `int8_t`  | -    | connection status at side 2 | &#10004; | &#10004; |   `0` or `1`    |
| `status_3` | `int8_t`  | -    | connection status at side 3 | &#10004; | &#10004; |   `0` or `1`    |

#### Steady state output

| name      | data type         | unit                       | description                                                |
| --------- | ----------------- | -------------------------- | ---------------------------------------------------------- |
| `p_1`     | `RealValueOutput` | watt (W)                   | active power flowing into the branch at side 1             |
| `q_1`     | `RealValueOutput` | volt-ampere-reactive (var) | reactive power flowing into the branch at side 1           |
| `i_1`     | `RealValueOutput` | ampere (A)                 | current at side 1                                          |
| `s_1`     | `RealValueOutput` | volt-ampere (VA)           | apparent power flowing at side 1                           |
| `p_2`     | `RealValueOutput` | watt (W)                   | active power flowing into the branch at side 2             |
| `q_2`     | `RealValueOutput` | volt-ampere-reactive (var) | reactive power flowing into the branch at side 2           |
| `i_2`     | `RealValueOutput` | ampere (A)                 | current at side 2                                          |
| `s_2`     | `RealValueOutput` | volt-ampere (VA)           | apparent power flowing at side 2                           |
| `p_3`     | `RealValueOutput` | watt (W)                   | active power flowing into the branch at side 3             |
| `q_3`     | `RealValueOutput` | volt-ampere-reactive (var) | reactive power flowing into the branch at side 3           |
| `i_3`     | `RealValueOutput` | ampere (A)                 | current at side 3                                          |
| `s_3`     | `RealValueOutput` | volt-ampere (VA)           | apparent power flowing at side 3                           |
| `loading` | `double`          | -                          | relative loading of the branch, `1.0` meaning 100% loaded. |

#### Short circuit output

| name        | data type         | unit       | description             |
| ----------- | ----------------- | ---------- | ----------------------- |
| `i_1`       | `RealValueOutput` | ampere (A) | current at side 1       |
| `i_1_angle` | `RealValueOutput` | rad        | current angle at side 1 |
| `i_2`       | `RealValueOutput` | ampere (A) | current at side 2       |
| `i_2_angle` | `RealValueOutput` | rad        | current angle at side 2 |
| `i_3`       | `RealValueOutput` | ampere (A) | current at side 3       |
| `i_3_angle` | `RealValueOutput` | rad        | current angle at side 3 |

### Three-Winding Transformer

`three_winding_transformer` is a {hoverxreftooltip}`user_manual/components:branch3` connects three nodes with possibly different
voltage levels.

#### Input

| name            | data type                                                   | unit             | description                                                                                               |             required             |  update  |                              valid values                              |
| --------------- | ----------------------------------------------------------- | ---------------- | --------------------------------------------------------------------------------------------------------- | :------------------------------: | :------: | :--------------------------------------------------------------------: |
| `u1`            | `double`                                                    | volt (V)         | rated voltage at side 1                                                                                   |             &#10004;             | &#10060; |                                 `> 0`                                  |
| `u2`            | `double`                                                    | volt (V)         | rated voltage at side 2                                                                                   |             &#10004;             | &#10060; |                                 `> 0`                                  |
| `u3`            | `double`                                                    | volt (V)         | rated voltage at side 3                                                                                   |             &#10004;             | &#10060; |                                 `> 0`                                  |
| `sn_1`          | `double`                                                    | volt-ampere (VA) | rated power at side 1                                                                                     |             &#10004;             | &#10060; |                                 `> 0`                                  |
| `sn_2`          | `double`                                                    | volt-ampere (VA) | rated power at side 2                                                                                     |             &#10004;             | &#10060; |                                 `> 0`                                  |
| `sn_3`          | `double`                                                    | volt-ampere (VA) | rated power at side 3                                                                                     |             &#10004;             | &#10060; |                                 `> 0`                                  |
| `uk_12`         | `double`                                                    | -                | relative short circuit voltage across side 1-2, `0.1` means 10%                                           |             &#10004;             | &#10060; |            `>= pk_12 / min(sn_1, sn_2)` and `> 0` and `< 1`            |
| `uk_13`         | `double`                                                    | -                | relative short circuit voltage across side 1-3, `0.1` means 10%                                           |             &#10004;             | &#10060; |            `>= pk_13 / min(sn_1, sn_3)` and `> 0` and `< 1`            |
| `uk_23`         | `double`                                                    | -                | relative short circuit voltage across side 2-3, `0.1` means 10%                                           |             &#10004;             | &#10060; |            `>= pk_23 / min(sn_2, sn_3)` and `> 0` and `< 1`            |
| `pk_12`         | `double`                                                    | watt (W)         | short circuit (copper) loss across side 1-2                                                               |             &#10004;             | &#10060; |                                 `>= 0`                                 |
| `pk_13`         | `double`                                                    | watt (W)         | short circuit (copper) loss across side 1-3                                                               |             &#10004;             | &#10060; |                                 `>= 0`                                 |
| `pk_23`         | `double`                                                    | watt (W)         | short circuit (copper) loss across side 2-3                                                               |             &#10004;             | &#10060; |                                 `>= 0`                                 |
| `i0`            | `double`                                                    | -                | relative no-load current with respect to side 1                                                           |             &#10004;             | &#10060; |                         `>= p0 / sn` and `< 1`                         |
| `p0`            | `double`                                                    | watt (W)         | no-load (iron) loss                                                                                       |             &#10004;             | &#10060; |                                 `>= 0`                                 |
| `winding_1`     | {py:class}`WindingType <power_grid_model.enum.WindingType>` | -                | side 1 winding type                                                                                       |             &#10004;             | &#10060; |                                                                        |
| `winding_2`     | {py:class}`WindingType <power_grid_model.enum.WindingType>` | -                | side 2 winding type                                                                                       |             &#10004;             | &#10060; |                                                                        |
| `winding_3`     | {py:class}`WindingType <power_grid_model.enum.WindingType>` | -                | side 3 winding type                                                                                       |             &#10004;             | &#10060; |                                                                        |
| `clock_12`      | `int8_t`                                                    | -                | clock number of phase shift across side 1-2, odd number is only allowed for Dy(n) or Y(N)d configuration. |             &#10004;             | &#10060; |                           `>= 0` and `<= 12`                           |
| `clock_13`      | `int8_t`                                                    | -                | clock number of phase shift across side 1-3, odd number is only allowed for Dy(n) or Y(N)d configuration. |             &#10004;             | &#10060; |                           `>= 0` and `<= 12`                           |
| `tap_side`      | {py:class}`Branch3Side <power_grid_model.enum.Branch3Side>` | -                | side of tap changer                                                                                       |             &#10004;             | &#10060; |                    `side_1` or `side_2` or `side_3`                    |
| `tap_pos`       | `int8_t`                                                    | -                | current position of tap changer                                                                           |             &#10004;             | &#10004; | `(tap_min <= tap_pos <= tap_max)` or `(tap_min >= tap_pos >= tap_max)` |
| `tap_min`       | `int8_t`                                                    | -                | position of tap changer at minimum voltage                                                                |             &#10004;             | &#10060; |                                                                        |
| `tap_max`       | `int8_t`                                                    | -                | position of tap changer at maximum voltage                                                                |             &#10004;             | &#10060; |                                                                        |
| `tap_nom`       | `int8_t`                                                    | -                | nominal position of tap changer                                                                           |      &#10060; default zero       | &#10060; | `(tap_min <= tap_nom <= tap_max)` or `(tap_min >= tap_nom >= tap_max)` |
| `tap_size`      | `double`                                                    | volt (V)         | size of each tap of the tap changer                                                                       |             &#10004;             | &#10060; |                                 `> 0`                                  |
| `uk_12_min`     | `double`                                                    | -                | relative short circuit voltage at minimum tap, across side 1-2                                            | &#10060; default same as `uk_12` | &#10060; |          `>= pk_12_min / min(sn_1, sn_2)` and `> 0` and `< 1`          |
| `uk_12_max`     | `double`                                                    | -                | relative short circuit voltage at maximum tap, across side 1-2                                            | &#10060; default same as `uk_12` | &#10060; |          `>= pk_12_max / min(sn_1, sn_2)` and `> 0` and `< 1`          |
| `pk_12_min`     | `double`                                                    | watt (W)         | short circuit (copper) loss at minimum tap, across side 1-2                                               | &#10060; default same as `pk_12` | &#10060; |                                 `>= 0`                                 |
| `pk_12_max`     | `double`                                                    | watt (W)         | short circuit (copper) loss at maximum tap, across side 1-2                                               | &#10060; default same as `pk_12` | &#10060; |                                 `>= 0`                                 |
| `uk_13_min`     | `double`                                                    | -                | relative short circuit voltage at minimum tap, across side 1-3                                            | &#10060; default same as `uk_13` | &#10060; |          `>= pk_13_min / min(sn_1, sn_3)` and `> 0` and `< 1`          |
| `uk_13_max`     | `double`                                                    | -                | relative short circuit voltage at maximum tap, across side 1-3                                            | &#10060; default same as `uk_13` | &#10060; |          `>= pk_13_max / min(sn_1, sn_3)` and `> 0` and `< 1`          |
| `pk_13_min`     | `double`                                                    | watt (W)         | short circuit (copper) loss at minimum tap, across side 1-3                                               | &#10060; default same as `pk_13` | &#10060; |                                 `>= 0`                                 |
| `pk_13_max`     | `double`                                                    | watt (W)         | short circuit (copper) loss at maximum tap, across side 1-3                                               | &#10060; default same as `pk_13` | &#10060; |                                 `>= 0`                                 |
| `uk_23_min`     | `double`                                                    | -                | relative short circuit voltage at minimum tap, across side 2-3                                            | &#10060; default same as `uk_23` | &#10060; |          `>= pk_23_min / min(sn_2, sn_3)` and `> 0` and `< 1`          |
| `uk_23_max`     | `double`                                                    | -                | relative short circuit voltage at maximum tap, across side 2-3                                            | &#10060; default same as `uk_23` | &#10060; |          `>= pk_23_max / min(sn_2, sn_3)` and `> 0` and `< 1`          |
| `pk_23_min`     | `double`                                                    | watt (W)         | short circuit (copper) loss at minimum tap, across side 2-3                                               | &#10060; default same as `pk_23` | &#10060; |                                 `>= 0`                                 |
| `pk_23_max`     | `double`                                                    | watt (W)         | short circuit (copper) loss at maximum tap, across side 2-3                                               | &#10060; default same as `pk_23` | &#10060; |                                 `>= 0`                                 |
| `r_grounding_1` | `double`                                                    | ohm (Ω)          | grounding resistance at side 1, if relevant                                                               |      &#10060; default zero       | &#10060; |                                                                        |
| `x_grounding_1` | `double`                                                    | ohm (Ω)          | grounding reactance at side 1, if relevant                                                                |      &#10060; default zero       | &#10060; |                                                                        |
| `r_grounding_2` | `double`                                                    | ohm (Ω)          | grounding resistance at side 2, if relevant                                                               |      &#10060; default zero       | &#10060; |                                                                        |
| `x_grounding_2` | `double`                                                    | ohm (Ω)          | grounding reactance at side 2, if relevant                                                                |      &#10060; default zero       | &#10060; |                                                                        |
| `r_grounding_3` | `double`                                                    | ohm (Ω)          | grounding resistance at side 3, if relevant                                                               |      &#10060; default zero       | &#10060; |                                                                        |
| `x_grounding_3` | `double`                                                    | ohm (Ω)          | grounding reactance at side 3, if relevant                                                                |      &#10060; default zero       | &#10060; |

```{note}
It can happen that `tap_min > tap_max`. In this case the winding voltage is decreased if the tap position is
increased.
```

#### Electric Model

`three_winding_transformer` is modelled as 3 transformers of `pi` model each connected together in star configuration. 
However, there are only 2 `pi` "legs": One at `side_1` and one in the centre of star. 
The values between windings (for eg. `uk_12` or `pk_23`) are converted from delta to corresponding star configuration values. 
The calculation of series and shunt admittance from `uk`, `pk`, `i0` and `p0` is same as mentioned in {hoverxreftooltip}`user_manual/components:transformer`.

## Appliance

* type name: `appliance`
* base: {hoverxreftooltip}`user_manual/components:base`

`appliance` is an abstract user which is coupled to a `node`. For each `appliance` a switch is defined between
the `appliance` and the `node`. The reference direction for power flows is mentioned in
{hoverxreftooltip}`user_manual/data-model:Reference Direction`.

#### Input

| name     | data type | unit | description                   | required |  update  |  valid values   |
| -------- | --------- | ---- | ----------------------------- | :------: | :------: | :-------------: |
| `node`   | `int32_t` | -    | ID of the coupled node        | &#10004; | &#10060; | a valid node ID |
| `status` | `int8_t`  | -    | connection status to the node | &#10004; | &#10004; |   `0` or `1`    |

#### Steady state output

| name | data type         | unit                       | description    |
| ---- | ----------------- | -------------------------- | -------------- |
| `p`  | `RealValueOutput` | watt (W)                   | active power   |
| `q`  | `RealValueOutput` | volt-ampere-reactive (var) | reactive power |
| `i`  | `RealValueOutput` | ampere (A)                 | current        |
| `s`  | `RealValueOutput` | volt-ampere (VA)           | apparent power |
| `pf` | `RealValueOutput` | -                          | power factor   |

#### Short circuit output

| name      | data type         | unit       | description   |
| --------- | ----------------- | ---------- | ------------- |
| `i`       | `RealValueOutput` | ampere (A) | current       |
| `i_angle` | `RealValueOutput` | rad        | current angle |

### Source

* type name: `source`
* {hoverxreftooltip}`user_manual/data-model:Reference Direction`: generator

`source` is an {hoverxreftooltip}`user_manual/components:appliance` representing the external network with a
[Thévenin's equivalence](https://en.wikipedia.org/wiki/Th%C3%A9venin%27s_theorem). It has an infinite voltage source
with an internal impedance. The impedance is specified by convention as short circuit power.

#### Input

| name          | data type | unit             | description                                        |           required           |  update  | valid values |
| ------------- | --------- | ---------------- | -------------------------------------------------- | :--------------------------: | :------: | :----------: |
| `u_ref`       | `double`  | -                | reference voltage in per-unit                      | &#10024; only for power flow | &#10004; |    `> 0`     |
| `u_ref_angle` | `double`  | rad              | reference voltage angle                            |     &#10060; default 0.0     | &#10004; |              |
| `sk`          | `double`  | volt-ampere (VA) | short circuit power                                |    &#10060; default 1e10     | &#10060; |    `> 0`     |
| `rx_ratio`    | `double`  | -                | R to X ratio                                       |     &#10060; default 0.1     | &#10060; |    `>= 0`    |
| `z01_ratio`   | `double`  | -                | zero sequence to positive sequence impedance ratio |     &#10060; default 1.0     | &#10060; |    `> 0`     |

#### Electric Model
`source` is modeled by an internal constant impedance $r+\mathrm{j}x$ with positive sequence and zero sequence.
Its value can be computed using following equations:

- for positive sequence,

$$
   \begin{eqnarray} 
        & z_{\text{source}} = \frac{s_{\text{base}}}{s_k} \\
        & x_1 = z_{\text{source}} \sqrt{1+ \left(\frac{r}{x}\right)^2} \\
        & r_1 = x_1 \cdot \left(\frac{r}{x}\right)^2
   \end{eqnarray}
$$

<<<<<<< HEAD
where $s_{\text{base}}$ is a constant value $10^6\,\text{VA}$, and $\frac{r}{x}$ indicates `rx_ratio` as input.
=======
where $s_{\text{base}}$ is a constant value $10^6$, and $\frac{r}{x}$ indicates `rx_ratio` as input.
>>>>>>> 2f8f2aad

- for zero sequence, 

$$
   \begin{eqnarray} 
        & z_{\text{source,0}} = z_{\text{source}} \cdot \frac{z_0}{z_1}\\
        & x_0 = z_{\text{source,0}} \sqrt{1 + \left(\frac{r}{x}\right)^2}\\
        & r_0 = x_0 \cdot \left(\frac{r}{x}\right)^2
   \end{eqnarray}
$$

### Generic Load and Generator

* type name: `generic_load_gen`

`generic_load_gen` is an abstract load/generation {hoverxreftooltip}`user_manual/components:appliance` which contains only the
type of the load/generation with response to voltage.

| name   | data type                                                   | unit | description                                     | required |  update  |
| ------ | ----------------------------------------------------------- | ---- | ----------------------------------------------- | :------: | :------: |
| `type` | {py:class}`LoadGenType <power_grid_model.enum.LoadGenType>` | -    | type of load/generator with response to voltage | &#10004; | &#10060; |

#### Load/Generator Concrete Types

There are four concrete types of load/generator. They share similar attributes: specified active/reactive power.
However, the reference direction and meaning of `RealValueInput` is different, as shown in the table below.

| type name   | reference direction | meaning of `RealValueInput` |
| ----------- | ------------------- | --------------------------- |
| `sym_load`  | load                | `double`                    |
| `sym_gen`   | generator           | `double`                    |
| `asym_load` | load                | `double[3]`                 |
| `asym_gen`  | generator           | `double[3]`                 |

##### Input

| name          | data type        | unit                       | description              |           required           |  update  |
| ------------- | ---------------- | -------------------------- | ------------------------ | :--------------------------: | :------: |
| `p_specified` | `RealValueInput` | watt (W)                   | specified active power   | &#10024; only for power flow | &#10004; |
| `q_specified` | `RealValueInput` | volt-ampere-reactive (var) | specified reactive power | &#10024; only for power flow | &#10004; |

##### Electric model

`generic_load_gen` is modelled by using the so-called ZIP load model in power-grid-model, 
where a load/generator is represented as a composition of constant power (P), constant current (I) and constant impedance (Z).

The injection of each ZIP model type can be computed as follows:

- for a constant impedance (Z) load/generator,

$$
   \begin{eqnarray} 
        S = S_{\text{specified}} \cdot \bar{u}^2
   \end{eqnarray}
$$

- for a constant current (I) load/generator,

$$
   \begin{eqnarray} 
        S = S_{\text{specified}} \cdot \bar{u}
   \end{eqnarray}
$$

- for a constant power (P) load/generator:,

$$
   \begin{eqnarray} 
        S = S_{\text{specified}}
   \end{eqnarray}
$$

where $\bar{u}$ is the calculated node voltage.

### Shunt

* type name: `shunt`
* {hoverxreftooltip}`user_manual/data-model:Reference Direction`: load

`shunt` is an {hoverxreftooltip}`user_manual/components:appliance` with a fixed admittance (impedance). It behaves similar to a
load/generator with type `const_impedance`.

#### Input

| name | data type | unit        | description                         |                 required                 |  update  |
| ---- | --------- | ----------- | ----------------------------------- | :--------------------------------------: | :------: |
| `g1` | `double`  | siemens (S) | positive-sequence shunt conductance |                 &#10004;                 | &#10004; |
| `b1` | `double`  | siemens (S) | positive-sequence shunt susceptance |                 &#10004;                 | &#10004; |
| `g0` | `double`  | siemens (S) | zero-sequence shunt conductance     | &#10024; only for asymmetric calculation | &#10004; |
| `b0` | `double`  | siemens (S) | zero-sequence shunt susceptance     | &#10024; only for asymmetric calculation | &#10004; |

```{note}
In case of short circuit calculations, the zero-sequence parameters are required only
if any of the faults in any of the scenarios within a batch are not three-phase faults
(i.e. `fault_type` is not `FaultType.three_phase`).
```

#### Electric Model
`shunt` is modelled by a fixed admittance which equals to $g + \mathrm{j}b$.

## Sensor

* type name: `sensor`
* base: {hoverxreftooltip}`user_manual/components:base`

`sensor` is an abstract type for all the sensor types. A sensor does not have any physical meaning. Rather, it provides
measurement data for the state estimation algorithm. The state estimator uses the data to evaluate the state of the grid
with the highest probability.

#### Input

| name              | data type | unit | description               | required |  update  |   valid values    |
| ----------------- | --------- | ---- | ------------------------- | :------: | :------: | :---------------: |
| `measured_object` | `int32_t` | -    | ID of the measured object | &#10004; | &#10060; | a valid object ID |

### Generic Voltage Sensor

* type name: `generic_voltage_sensor`

`generic_voltage_sensor` is an abstract class for symmetric and asymmetric voltage sensor and derived from
{hoverxreftooltip}`user_manual/components:sensor`. It measures the magnitude and (optionally) the angle of the voltage of
a `node`.

#### Input

| name      | data type | unit     | description                                                                                                     |              required              |  update  | valid values |
| --------- | --------- | -------- | --------------------------------------------------------------------------------------------------------------- | :--------------------------------: | :------: | :----------: |
| `u_sigma` | `double`  | volt (V) | standard deviation of the measurement error. Usually this is the absolute measurement error range divided by 3. | &#10024; only for state estimation | &#10004; |    `> 0`     |


#### Voltage Sensor Concrete Types

There are two concrete types of voltage sensor. They share similar attributes:
the meaning of `RealValueInput` is different, as shown in the table below. In a `sym_voltage_sensor` the measured
voltage is a line-to-line voltage. In a `asym_voltage_sensor` the measured voltage is a 3-phase line-to-ground voltage.

| type name             | meaning of `RealValueInput` |
| --------------------- | --------------------------- |
| `sym_voltage_sensor`  | `double`                    |
| `asym_voltage_sensor` | `double[3]`                 |

##### Input

| name               | data type        | unit     | description                                                          |              required              |  update  | valid values |
| ------------------ | ---------------- | -------- | -------------------------------------------------------------------- | :--------------------------------: | :------: | :----------: |
| `u_measured`       | `RealValueInput` | volt (V) | measured voltage magnitude                                           | &#10024; only for state estimation | &#10004; |    `> 0`     |
| `u_angle_measured` | `RealValueInput` | rad      | measured voltage angle (only possible with phasor measurement units) |              &#10060;              | &#10004; |              |

##### Steady state output

| name               | data type         | unit     | description                                                                                                              |
| ------------------ | ----------------- | -------- | ------------------------------------------------------------------------------------------------------------------------ |
| `u_residual`       | `RealValueOutput` | volt (V) | residual value between measured voltage magnitude and calculated voltage magnitude                                       |
| `u_angle_residual` | `RealValueOutput` | rad      | residual value between measured voltage angle and calculated voltage angle (only possible with phasor measurement units) |

#### Electric Model
`generic_voltage_sensor` is modeled by following equations:

$$
   \begin{eqnarray} 
        & u_{\text{residual}} = u_{\text{measured}} - u_{\text{state}} \\
        & \theta_{\text{residual}} = \theta_{\text{measured}} - \theta_{\text{state}}
   \end{eqnarray}
$$

### Generic Power Sensor

* type name: `generic_power_sensor`

`power_sensor` is an abstract class for symmetric and asymmetric power sensor and is derived from
{hoverxreftooltip}`user_manual/components:sensor`. It measures the active/reactive power flow of a terminal. The terminal is
either connecting an `appliance` and a `node`, or connecting the from/to end of a `branch` (except `link`) and a `node`. In case of a
terminal between an `appliance` and a `node`, the power {hoverxreftooltip}`user_manual/data-model:Reference Direction` in the
measurement data is the same as the reference direction of the `appliance`. For example, if a `power_sensor` is
measuring a `source`, a positive `p_measured` indicates that the active power flows from the source to the node.

```{note} 
1. Due to the high admittance of a `link` it is chosen that a power sensor cannot be coupled to a `link`, even though a link is a `branch`

2. The node injection power sensor gets placed on a node. 
In the state estimation result, the power from this injection is distributed equally among the connected appliances at that node.
Because of this distribution, at least one appliance is required to be connected to the node where an injection sensor is placed for it to function.
```

##### Input

| name                     | data type                                                                     | unit             | description                                                                                                                                                                                 |              required               |  update  |                     valid values                     |
| ------------------------ | ----------------------------------------------------------------------------- | ---------------- | ------------------------------------------------------------------------------------------------------------------------------------------------------------------------------------------- | :---------------------------------: | :------: | :--------------------------------------------------: |
| `measured_terminal_type` | {py:class}`MeasuredTerminalType <power_grid_model.enum.MeasuredTerminalType>` | -                | indicate if it measures an `appliance` or a `branch`                                                                                                                                        |              &#10004;               | &#10060; | the terminal type should match the `measured_object` |
| `power_sigma`            | `double`                                                                      | volt-ampere (VA) | standard deviation of the measurement error. Usually this is the absolute measurement error range divided by 3. See {hoverxreftooltip}`user_manual/components:Power Sensor Concrete Types`. | &#10024; only for state estimation. | &#10004; |                        `> 0`                         |

#### Power Sensor Concrete Types

There are two concrete types of power sensor. They share similar attributes:
the meaning of `RealValueInput` is different, as shown in the table below.

| type name           | meaning of `RealValueInput` |
| ------------------- | --------------------------- |
| `sym_power_sensor`  | `double`                    |
| `asym_power_sensor` | `double[3]`                 |

##### Input

| name         | data type        | unit                       | description                                                                                                                    |              required               |  update  |
| ------------ | ---------------- | -------------------------- | ------------------------------------------------------------------------------------------------------------------------------ | :---------------------------------: | :------: |
| `p_measured` | `RealValueInput` | watt (W)                   | measured active power                                                                                                          | &#10024; only for state estimation  | &#10004; |
| `q_measured` | `RealValueInput` | volt-ampere-reactive (var) | measured reactive power                                                                                                        | &#10024; only for state estimation  | &#10004; |
| `p_sigma`    | `RealValueInput` | watt (W)                   | standard deviation of the active power measurement error. Usually this is the absolute measurement error range divided by 3.   | &#10060; see the explanation below. | &#10004; | `> 0` |
| `q_sigma`    | `RealValueInput` | volt-ampere-reactive (var) | standard deviation of the reactive power measurement error. Usually this is the absolute measurement error range divided by 3. | &#10060; see the explanation below. | &#10004; | `> 0` |

```{note}
1. If both `p_sigma` and `q_sigma` are provided, they represent the standard deviation of the active and reactive power, respectively, and the value of `power_sigma` is ignored. Any infinite component invalidates the entire measurement.

2. If neither `p_sigma` nor `q_sigma` are provided, `power_sigma` represents the standard deviation of the apparent power.

3. Providing only one of `p_sigma` and `q_sigma` results in undefined behaviour.
```

See the documentation on [state estimation calculation methods](calculations.md#state-estimation-algorithms) for details per method on how the variances are taken into account for both the active and reactive power and for the individual phases.

##### Steady state output

| name         | data type         | unit                       | description                                                                  |
| ------------ | ----------------- | -------------------------- | ---------------------------------------------------------------------------- |
| `p_residual` | `RealValueOutput` | watt (W)                   | residual value between measured active power and calculated active power     |
| `q_residual` | `RealValueOutput` | volt-ampere-reactive (var) | residual value between measured reactive power and calculated reactive power |

#### Electric Model
`Generic Power Sensor` is modeled by following equations:

$$
   \begin{eqnarray} 
        & p_{\text{residual}} = p_{\text{measured}} - p_{\text{state}} \\
        & q_{\text{residual}} = q_{\text{measured}} - q_{\text{state}}
   \end{eqnarray}
$$

## Fault

* type name: `fault`
* * base: {hoverxreftooltip}`user_manual/components:base`

`fault` defines a short circuit location in the grid. At this moment a fault can only happen at a `node`.

#### Input

| name           | data type                                                 | unit    | description                                         |                                          required                                          |  update  |   valid values    |
| -------------- | --------------------------------------------------------- | ------- | --------------------------------------------------- | :----------------------------------------------------------------------------------------: | :------: | :---------------: |
| `status`       | `int8_t`                                                  | -       | whether the fault is active                         |                                          &#10004;                                          | &#10004; |    `0` or `1`     |
| `fault_type`   | {py:class}`FaultType <power_grid_model.enum.FaultType>`   | -       | the type of the fault                               |                              &#10024; only for short circuit                               | &#10004; |                   |
| `fault_phase`  | {py:class}`FaultPhase <power_grid_model.enum.FaultPhase>` | -       | the phase(s) of the fault                           | &#10060; default `FaultPhase.default_value` (see [below](#default-values-for-fault_phase)) | &#10004; |                   |
| `fault_object` | `int32_t`                                                 | -       | ID of the component where the short circuit happens |                                          &#10004;                                          | &#10004; | A valid `node` ID |
| `r_f`          | `double`                                                  | ohm (Ω) | short circuit resistance                            |                                    &#10060; default 0.0                                    | &#10004; |                   |
| `x_f`          | `double`                                                  | ohm (Ω) | short circuit reactance                             |                                    &#10060; default 0.0                                    | &#10004; |                   |

```{note}
Multiple faults may exist within one calculation. Currently, all faults in one scenario are required to have the
same `fault_type` and `fault_phase`. Across scenarios in a batch, the `fault_type` and `fault_phase` may differ.
```

```{note}
If any of the faults in any of the scenarios within a batch are not `three_phase`
(i.e. `fault_type` is not `FaultType.three_phase`),
the calculation is treated as asymmetric.
```

#### Steady state output

A `fault` has no steady state output.

#### Short circuit output

| name        | data type         | unit       | description   |
| ----------- | ----------------- | ---------- | ------------- |
| `i_f`       | `RealValueOutput` | ampere (A) | current       |
| `i_f_angle` | `RealValueOutput` | rad        | current angle |

#### Electric Model
Four types of short circuit fault are included in power-grid-model.

| `fault_type`                       | `fault_phase`    | description                                                             |
| ---------------------------------- | ---------------- |-------------------------------------------------------------------------|
| `FaultType.three_phase`            | `FaultPhase.abc` | Three phases are connected with fault impedance.                        |
| `FaultType.single_phase_to_ground` | `FaultPhase.a`   | One phase is grounded with fault impedance, and other phases are open.  |
| `FaultType.two_phase`              | `FaultPhase.bc`  | Two phases are connected with fault impedance.                          |
| `FaultType.two_phase_to_ground`    | `FaultPhase.bc`  | Two phases are connected with fault impedance then grounded.            |

In case the `fault_phase` is not specified or is equal to `FaultPhase.default_value`, the power-grid-model assumes the following fault phases for different values of `fault_type`.

<|MERGE_RESOLUTION|>--- conflicted
+++ resolved
@@ -140,11 +140,7 @@
 $$
    \begin{eqnarray}
       & Z_{\text{series}} = r + \mathrm{j}x \\
-<<<<<<< HEAD
-      & Y_{\text{shunt}} = \frac{2 \pi fc}{\tan \delta +\mathrm{j}}
-=======
       & Y_{\text{shunt}} = \frac{2 \pi fc}{\tan \sigma +\mathrm{j}}
->>>>>>> 2f8f2aad
    \end{eqnarray}
 $$
 
@@ -407,11 +403,7 @@
    \end{eqnarray}
 $$
 
-<<<<<<< HEAD
 where $s_{\text{base}}$ is a constant value $10^6\,\text{VA}$, and $\frac{r}{x}$ indicates `rx_ratio` as input.
-=======
-where $s_{\text{base}}$ is a constant value $10^6$, and $\frac{r}{x}$ indicates `rx_ratio` as input.
->>>>>>> 2f8f2aad
 
 - for zero sequence, 
 
