--- conflicted
+++ resolved
@@ -11,12 +11,7 @@
 """
 
 from copy import deepcopy
-<<<<<<< HEAD
-from types import EllipsisType
-from typing import Optional, Sequence, cast
-=======
 from typing import Optional, cast
->>>>>>> f8cceee3
 
 import numpy as np
 
@@ -398,27 +393,13 @@
         for k in data:
             output_array[k] = data[k]
         return output_array
-<<<<<<< HEAD
-
-    names: list[str] | set[str] = []
-    if isinstance(attrs, (list, set)):
-        names = attrs
-    elif not isinstance(attrs, EllipsisType):
-        raise NotImplementedError()
-    elif is_columnar(data):
-        names = list(cast(SingleColumnarData, data).keys())
-    else:
-        names = list(cast(SingleArray, data).dtype.names)
-
-    return {attr: deepcopy(data[attr]) for attr in names}
-=======
+
     if isinstance(attrs, (list, set)) and len(attrs) == 0:
         return {}
     if isinstance(attrs, ComponentAttributeFilterOptions):
         names = data.dtype.names if not is_columnar(data) else data.keys()
         return {attr: deepcopy(data[attr]) for attr in names}
     return {attr: deepcopy(data[attr]) for attr in attrs}
->>>>>>> f8cceee3
 
 
 def process_data_filter(
