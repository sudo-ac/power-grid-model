--- conflicted
+++ resolved
@@ -494,8 +494,7 @@
         return not isinstance(component_data["data"], np.ndarray)
     return not isinstance(component_data, np.ndarray)
 
-
-<<<<<<< HEAD
+  
 def is_nan_or_equivalent(array):
     """
     Check if the array contains only nan values or equivalent nan values for specific data types.
@@ -510,7 +509,8 @@
         (array.dtype == np.float64 and np.isnan(array).all())
         or (array.dtype in (np.int32, np.int8) and np.all(array == np.iinfo(array.dtype).min))
     )
-=======
+
+  
 def component_data_checks(component_data: ComponentData, component=None) -> None:
     """Checks if component_data is of ComponentData and raises ValueError if its not"""
     component_name = f"'{component}'" if component is not None else ""
@@ -624,5 +624,4 @@
 
 
 def _extract_data_from_component_data(data: ComponentData, is_batch: bool | None = None):
-    return _extract_columnar_data(data, is_batch) if is_columnar(data) else _extract_row_based_data(data, is_batch)
->>>>>>> 2c0f6639
+    return _extract_columnar_data(data, is_batch) if is_columnar(data) else _extract_row_based_data(data, is_batch)