# SPDX-FileCopyrightText: Contributors to the Power Grid Model project <powergridmodel@lfenergy.org>
#
# SPDX-License-Identifier: MPL-2.0

"""
Data handling
"""


<<<<<<< HEAD
from typing import Mapping

import numpy as np
=======
from enum import Enum
>>>>>>> 8256ecc5

from power_grid_model._utils import process_data_filter
from power_grid_model.core.dataset_definitions import ComponentType, DatasetType
from power_grid_model.core.power_grid_dataset import CConstDataset, CMutableDataset
<<<<<<< HEAD
from power_grid_model.core.power_grid_meta import initialize_array
from power_grid_model.data_types import Dataset
=======
from power_grid_model.core.power_grid_meta import initialize_array, power_grid_meta_data
from power_grid_model.data_types import Dataset, SingleDataset
>>>>>>> 8256ecc5
from power_grid_model.enum import CalculationType
from power_grid_model.typing import ComponentAttributeMapping


def get_output_type(*, calculation_type: CalculationType, symmetric: bool) -> DatasetType:
    """
    Get the output type based on the provided arguments.

    Args:
        calculation_type:
            request the output type for a specific calculation type (power_flow, state_estimation, ...)
        symmetric:
            True: three-phase symmetric calculation, even for asymmetric loads/generations
            False: three-phase asymmetric calculation

    Returns:
        the output type that fits the format requested by the output type
    """
    if calculation_type in (CalculationType.power_flow, CalculationType.state_estimation):
        return DatasetType.sym_output if symmetric else DatasetType.asym_output

    if calculation_type == CalculationType.short_circuit:
        return DatasetType.sc_output

    raise NotImplementedError()


def prepare_input_view(input_data: SingleDataset) -> CConstDataset:
    """
    Create a view of the input data in a format compatible with the PGM core libary.

    Args:
        input_data:
            the input data to create the view from

    Returns:
        instance of CConstDataset ready to be fed into C API
    """
    return CConstDataset(input_data, dataset_type=DatasetType.input)


def prepare_update_view(update_data: Dataset) -> CConstDataset:
    """
    Create a view of the update data, or an empty view if not provided, in a format compatible with the PGM core libary.

    Args:
        update_data:
            the update data to create the view from. Defaults to None

    Returns:
        instance of CConstDataset ready to be fed into C API
    """
    return CConstDataset(update_data, dataset_type=DatasetType.update)


<<<<<<< HEAD
def prepare_output_view(output_data: Mapping[ComponentType, np.ndarray], output_type: DatasetType) -> CMutableDataset:
=======
def prepare_output_view(output_data: Dataset, output_type: OutputType) -> CMutableDataset:
>>>>>>> 8256ecc5
    """
    create a view of the output data in a format compatible with the PGM core libary.

    Args:
        output_data:
            the output data to create the view from
        output_type:
            the output type of the output_data

    Returns:
        instance of CMutableDataset ready to be fed into C API
    """
    return CMutableDataset(output_data, dataset_type=output_type)


def create_output_data(
    output_component_types: ComponentAttributeMapping,
    output_type: DatasetType,
    all_component_count: dict[ComponentType, int],
    is_batch: bool,
    batch_size: int,
) -> Dataset:
    """
    Create the output dataset based on component and batch size from the model; and output attributes requested by user.

    Args:
        output_component_types:
            the output components the user seeks to extract
        output_type:
            the type of output that the user will see (as per the calculation options)
        all_component_count:
            the amount of components in the grid (as per the input data)
        is_batch:
            if the dataset is batch
        batch_size:
            the batch size

    Returns:
        Dataset: output dataset
    """
    processed_output_types = process_data_filter(output_type, output_component_types, list(all_component_count.keys()))

    all_component_count = {k: v for k, v in all_component_count.items() if k in processed_output_types}

    # create result dataset
    result_dict = {}

    for name, count in all_component_count.items():
        # shape
        if is_batch:
            shape: tuple[int] | tuple[int, int] = (batch_size, count)
        else:
            shape = (count,)
<<<<<<< HEAD
        result_dict[name] = initialize_array(output_type, name, shape=shape, empty=True)
    return result_dict
=======
        result_dict[name] = initialize_array(output_type.value, name, shape=shape, empty=True)
    return result_dict


def process_output_component_types(
    output_type: OutputType,
    output_component_types: ComponentAttributeMapping,
    available_components: list[ComponentType],
) -> _ComponentAttributeMappingDict:
    """Checks valid type for output_component_types. Also checks for any invalid component names and attribute names

    Args:
        output_type (OutputType): the type of output that the user will see (as per the calculation options)
        output_component_types (ComponentAttributeMapping): output_component_types provided by user
        available_components (list[ComponentType]): all components available in model instance

    Raises:
        ValueError: when the type for output_comoponent_types is incorrect
        KeyError: with "unknown component" for any unknown components
        KeyError: with "unknown attributes" for any unknown attributes for a known component

    Returns:
        _OutputComponentTypeDict: processed output_component_types in a dictionary
    """
    # limit all component count to user specified component types in output and convert to a dict
    if output_component_types is None:
        output_component_types = {ComponentType[k]: None for k in available_components}
    elif isinstance(output_component_types, (list, set)):
        output_component_types = {k: None for k in output_component_types}
    elif not isinstance(output_component_types, dict) or not all(
        attrs is None or isinstance(attrs, (set, list)) for attrs in output_component_types.values()
    ):
        raise ValueError(f"Invalid output_component_types provided: {output_component_types}")

    # raise error if some specified components are unknown
    output_meta = power_grid_meta_data[output_type.value]
    unknown_components = [x for x in output_component_types if x not in output_meta]
    if unknown_components:
        raise KeyError(f"You have specified some unknown component types: {unknown_components}")

    unknown_attributes = {}
    for comp_name, attrs in output_component_types.items():
        if attrs is None:
            continue
        attr_names = output_meta[comp_name].dtype.names
        diff = set(attrs).difference(attr_names) if attr_names is not None else set(attrs)
        if diff != set():
            unknown_attributes[comp_name] = diff

    if unknown_attributes:
        raise KeyError(f"You have specified some unknown attributes: {unknown_attributes}")

    return output_component_types
>>>>>>> 8256ecc5
<|MERGE_RESOLUTION|>--- conflicted
+++ resolved
@@ -7,24 +7,11 @@
 """
 
 
-<<<<<<< HEAD
-from typing import Mapping
-
-import numpy as np
-=======
-from enum import Enum
->>>>>>> 8256ecc5
-
 from power_grid_model._utils import process_data_filter
 from power_grid_model.core.dataset_definitions import ComponentType, DatasetType
 from power_grid_model.core.power_grid_dataset import CConstDataset, CMutableDataset
-<<<<<<< HEAD
 from power_grid_model.core.power_grid_meta import initialize_array
-from power_grid_model.data_types import Dataset
-=======
-from power_grid_model.core.power_grid_meta import initialize_array, power_grid_meta_data
 from power_grid_model.data_types import Dataset, SingleDataset
->>>>>>> 8256ecc5
 from power_grid_model.enum import CalculationType
 from power_grid_model.typing import ComponentAttributeMapping
 
@@ -80,11 +67,7 @@
     return CConstDataset(update_data, dataset_type=DatasetType.update)
 
 
-<<<<<<< HEAD
-def prepare_output_view(output_data: Mapping[ComponentType, np.ndarray], output_type: DatasetType) -> CMutableDataset:
-=======
-def prepare_output_view(output_data: Dataset, output_type: OutputType) -> CMutableDataset:
->>>>>>> 8256ecc5
+def prepare_output_view(output_data: Dataset, output_type: DatasetType) -> CMutableDataset:
     """
     create a view of the output data in a format compatible with the PGM core libary.
 
@@ -138,61 +121,5 @@
             shape: tuple[int] | tuple[int, int] = (batch_size, count)
         else:
             shape = (count,)
-<<<<<<< HEAD
         result_dict[name] = initialize_array(output_type, name, shape=shape, empty=True)
-    return result_dict
-=======
-        result_dict[name] = initialize_array(output_type.value, name, shape=shape, empty=True)
-    return result_dict
-
-
-def process_output_component_types(
-    output_type: OutputType,
-    output_component_types: ComponentAttributeMapping,
-    available_components: list[ComponentType],
-) -> _ComponentAttributeMappingDict:
-    """Checks valid type for output_component_types. Also checks for any invalid component names and attribute names
-
-    Args:
-        output_type (OutputType): the type of output that the user will see (as per the calculation options)
-        output_component_types (ComponentAttributeMapping): output_component_types provided by user
-        available_components (list[ComponentType]): all components available in model instance
-
-    Raises:
-        ValueError: when the type for output_comoponent_types is incorrect
-        KeyError: with "unknown component" for any unknown components
-        KeyError: with "unknown attributes" for any unknown attributes for a known component
-
-    Returns:
-        _OutputComponentTypeDict: processed output_component_types in a dictionary
-    """
-    # limit all component count to user specified component types in output and convert to a dict
-    if output_component_types is None:
-        output_component_types = {ComponentType[k]: None for k in available_components}
-    elif isinstance(output_component_types, (list, set)):
-        output_component_types = {k: None for k in output_component_types}
-    elif not isinstance(output_component_types, dict) or not all(
-        attrs is None or isinstance(attrs, (set, list)) for attrs in output_component_types.values()
-    ):
-        raise ValueError(f"Invalid output_component_types provided: {output_component_types}")
-
-    # raise error if some specified components are unknown
-    output_meta = power_grid_meta_data[output_type.value]
-    unknown_components = [x for x in output_component_types if x not in output_meta]
-    if unknown_components:
-        raise KeyError(f"You have specified some unknown component types: {unknown_components}")
-
-    unknown_attributes = {}
-    for comp_name, attrs in output_component_types.items():
-        if attrs is None:
-            continue
-        attr_names = output_meta[comp_name].dtype.names
-        diff = set(attrs).difference(attr_names) if attr_names is not None else set(attrs)
-        if diff != set():
-            unknown_attributes[comp_name] = diff
-
-    if unknown_attributes:
-        raise KeyError(f"You have specified some unknown attributes: {unknown_attributes}")
-
-    return output_component_types
->>>>>>> 8256ecc5
+    return result_dict