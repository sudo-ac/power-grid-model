// SPDX-FileCopyrightText: 2022 Contributors to the Power Grid Model project <dynamic.grid.calculation@alliander.com>
//
// SPDX-License-Identifier: MPL-2.0

#include <power_grid_model/component/power_sensor.hpp>

#include <doctest/doctest.h>

namespace power_grid_model {
// TO TEST
// calc_param of Sensor
// get_output of GenericPowerSensor

TEST_CASE("Test power sensor") {
    // ------------------------------------------------------
    // --------------- Symmetric power sensor ---------------
    // ------------------------------------------------------
<<<<<<< HEAD
    SUBCASE("Symmetric Power Sensor - Generator") {
        PowerSensorInput<true> sym_power_sensor_input{};
        sym_power_sensor_input.id = 0;
        sym_power_sensor_input.measured_object = 1;
        sym_power_sensor_input.measured_terminal_type = MeasuredTerminalType::generator;
        sym_power_sensor_input.power_sigma = 1.0 * 1e5;
        sym_power_sensor_input.p_measured = 1.0 * 1e3;
        sym_power_sensor_input.q_measured = 0.8 * 1e3;
        sym_power_sensor_input.p_sigma = nan;
        sym_power_sensor_input.q_sigma = nan;

        ComplexValue<true> const s_sym = (0.9 * 1e3 + 1i * 0.7 * 1e3) / 1e6;
        ComplexValue<false> const s_asym = s_sym * RealValue<false>{1.0};

        PowerSensor<true> sym_power_sensor{sym_power_sensor_input};

        PowerSensorCalcParam<true> sym_sensor_param = sym_power_sensor.calc_param<true>();
        PowerSensorCalcParam<false> asym_sensor_param = sym_power_sensor.calc_param<false>();

        PowerSensorOutput<true> sym_sensor_output = sym_power_sensor.get_output<true>(s_sym);
        PowerSensorOutput<false> sym_sensor_output_asym_param = sym_power_sensor.get_output<false>(s_asym);

        // Check symmetric output for symmetric parameters
        CHECK(sym_sensor_param.p_variance == doctest::Approx(1.0 / 1e2 / 2));
        CHECK(sym_sensor_param.q_variance == doctest::Approx(1.0 / 1e2 / 2));
        CHECK(real(sym_sensor_param.value) == doctest::Approx(1.0 * 1e-3));
        CHECK(imag(sym_sensor_param.value) == doctest::Approx(8.0 * 1e-4));

        CHECK(sym_sensor_output.id == 0);
        CHECK(sym_sensor_output.energized == 1);
        CHECK(sym_sensor_output.p_residual == doctest::Approx(1.0 * 1e2));
        CHECK(sym_sensor_output.q_residual == doctest::Approx(1.0 * 1e2));

        // Check asymmetric output for asymmetric parameters
        CHECK(asym_sensor_param.p_variance[0] == doctest::Approx(1.0 / 1e2 / 2));
        CHECK(asym_sensor_param.q_variance[1] == doctest::Approx(1.0 / 1e2 / 2));
        CHECK(real(asym_sensor_param.value[0]) == doctest::Approx(1.0 * 1e-3));
        CHECK(imag(asym_sensor_param.value[1]) == doctest::Approx(8.0 * 1e-4));

        CHECK(sym_sensor_output_asym_param.id == 0);
        CHECK(sym_sensor_output_asym_param.energized == 1);
        CHECK(sym_sensor_output_asym_param.p_residual[0] == doctest::Approx(1.0 * 1e2 / 3.0));
        CHECK(sym_sensor_output_asym_param.q_residual[1] == doctest::Approx(1.0 * 1e2 / 3.0));

        CHECK(sym_power_sensor.get_terminal_type() == MeasuredTerminalType::generator);

        // -------- Update power sensor --------
        PowerSensorUpdate<true> sym_power_sensor_update{};
        sym_power_sensor_update.power_sigma = 2.0 * 1e5;
        sym_power_sensor_update.p_measured = 3.0 * 1e3;
        sym_power_sensor_update.q_measured = 4.0 * 1e3;
        sym_power_sensor_update.p_sigma = nan;
        sym_power_sensor_update.q_sigma = nan;
        sym_power_sensor.update(sym_power_sensor_update);

        sym_sensor_param = sym_power_sensor.calc_param<true>();
        asym_sensor_param = sym_power_sensor.calc_param<false>();

        CHECK(sym_power_sensor.get_terminal_type() == MeasuredTerminalType::generator);

        sym_sensor_output = sym_power_sensor.get_output<true>(s_sym);
        sym_sensor_output_asym_param = sym_power_sensor.get_output<false>(s_asym);

        // Check symmetric output for symmetric parameters
        CHECK(sym_sensor_param.p_variance == doctest::Approx(4.0 / 1e2 / 2));
        CHECK(sym_sensor_param.q_variance == doctest::Approx(4.0 / 1e2 / 2));
        CHECK(real(sym_sensor_param.value) == doctest::Approx(3.0 * 1e-3));
        CHECK(imag(sym_sensor_param.value) == doctest::Approx(4.0 * 1e-3));

        CHECK(sym_sensor_output.p_residual == doctest::Approx(2.1 * 1e3));
        CHECK(sym_sensor_output.q_residual == doctest::Approx(3.3 * 1e3));

        // Check asymmetric output for asymmetric parameters
        CHECK(asym_sensor_param.p_variance[0] == doctest::Approx(4.0 / 1e2 / 2));
        CHECK(asym_sensor_param.q_variance[1] == doctest::Approx(4.0 / 1e2 / 2));
        CHECK(real(asym_sensor_param.value[0]) == doctest::Approx(3.0 * 1e-3));
        CHECK(imag(asym_sensor_param.value[1]) == doctest::Approx(4.0 * 1e-3));

        CHECK(sym_sensor_output_asym_param.p_residual[0] == doctest::Approx(2.1 * 1e3 / 3.0));
        CHECK(sym_sensor_output_asym_param.q_residual[1] == doctest::Approx(3.3 * 1e3 / 3.0));

        // Check update nan
        sym_power_sensor_update.power_sigma = nan;
        sym_power_sensor_update.p_measured = nan;
        sym_power_sensor_update.q_measured = nan;
        sym_power_sensor.update(sym_power_sensor_update);

        sym_sensor_param = sym_power_sensor.calc_param<true>();
        asym_sensor_param = sym_power_sensor.calc_param<false>();

        CHECK(sym_sensor_param.p_variance == doctest::Approx(4.0 / 1e2 / 2));
        CHECK(sym_sensor_param.q_variance == doctest::Approx(4.0 / 1e2 / 2));
        CHECK(real(sym_sensor_param.value) == doctest::Approx(3.0 * 1e-3));
        CHECK(imag(sym_sensor_param.value) == doctest::Approx(4.0 * 1e-3));

        CHECK(asym_sensor_param.p_variance[0] == doctest::Approx(4.0 / 1e2 / 2));
        CHECK(asym_sensor_param.q_variance[1] == doctest::Approx(4.0 / 1e2 / 2));
        CHECK(real(asym_sensor_param.value[0]) == doctest::Approx(3.0 * 1e-3));
        CHECK(imag(asym_sensor_param.value[1]) == doctest::Approx(4.0 * 1e-3));
    }

    SUBCASE("Symmetric Power Sensor - Branch_from") {
        PowerSensorInput<true> sym_power_sensor_input{};
        sym_power_sensor_input.id = 0;
        sym_power_sensor_input.measured_object = 1;
        sym_power_sensor_input.measured_terminal_type = MeasuredTerminalType::branch_from;
        sym_power_sensor_input.power_sigma = 1.0 * 1e5;
        sym_power_sensor_input.p_measured = 1.0 * 1e3;
        sym_power_sensor_input.q_measured = 0.8 * 1e3;
        sym_power_sensor_input.p_sigma = nan;
        sym_power_sensor_input.q_sigma = nan;

        ComplexValue<true> const s_sym = (0.9 * 1e3 + 1i * 0.7 * 1e3) / 1e6;
        ComplexValue<false> const s_asym = s_sym * RealValue<false>{1.0};

        PowerSensor<true> sym_power_sensor{sym_power_sensor_input};

        PowerSensorCalcParam<true> sym_sensor_param = sym_power_sensor.calc_param<true>();
        PowerSensorCalcParam<false> asym_sensor_param = sym_power_sensor.calc_param<false>();

        PowerSensorOutput<true> sym_sensor_output = sym_power_sensor.get_output<true>(s_sym);
        PowerSensorOutput<false> sym_sensor_output_asym_param = sym_power_sensor.get_output<false>(s_asym);

        // Check symmetric output for symmetric parameters
        CHECK(sym_sensor_param.p_variance == doctest::Approx(1.0 / 1e2 / 2));
        CHECK(sym_sensor_param.q_variance == doctest::Approx(1.0 / 1e2 / 2));
        CHECK(real(sym_sensor_param.value) == doctest::Approx(1.0 * 1e-3));
        CHECK(imag(sym_sensor_param.value) == doctest::Approx(8.0 * 1e-4));

        CHECK(sym_sensor_output.id == 0);
        CHECK(sym_sensor_output.energized == 1);
        CHECK(sym_sensor_output.p_residual == doctest::Approx(1.0 * 1e2));
        CHECK(sym_sensor_output.q_residual == doctest::Approx(1.0 * 1e2));

        // Check symmetric output for asymmetric parameters
        CHECK(asym_sensor_param.p_variance[0] == doctest::Approx(1.0 / 1e2 / 2));
        CHECK(asym_sensor_param.q_variance[1] == doctest::Approx(1.0 / 1e2 / 2));
        CHECK(real(asym_sensor_param.value[0]) == doctest::Approx(1.0 * 1e-3));
        CHECK(imag(asym_sensor_param.value[1]) == doctest::Approx(8.0 * 1e-4));

        CHECK(sym_sensor_output_asym_param.id == 0);
        CHECK(sym_sensor_output_asym_param.energized == 1);
        CHECK(sym_sensor_output_asym_param.p_residual[0] == doctest::Approx(1.0 * 1e2 / 3.0));
        CHECK(sym_sensor_output_asym_param.q_residual[1] == doctest::Approx(1.0 * 1e2 / 3.0));

        CHECK(sym_power_sensor.get_terminal_type() == MeasuredTerminalType::branch_from);

        // -------- Update power sensor --------
        PowerSensorUpdate<true> sym_power_sensor_update{};
        sym_power_sensor_update.power_sigma = 2.0 * 1e5;
        sym_power_sensor_update.p_measured = 3.0 * 1e3;
        sym_power_sensor_update.q_measured = 4.0 * 1e3;
        sym_power_sensor_update.p_sigma = nan;
        sym_power_sensor_update.q_sigma = nan;
        sym_power_sensor.update(sym_power_sensor_update);

        sym_sensor_param = sym_power_sensor.calc_param<true>();
        asym_sensor_param = sym_power_sensor.calc_param<false>();

        sym_sensor_output = sym_power_sensor.get_output<true>(s_sym);
        sym_sensor_output_asym_param = sym_power_sensor.get_output<false>(s_asym);

        CHECK(sym_power_sensor.get_terminal_type() == MeasuredTerminalType::branch_from);

        // Check symmetric output for symmetric parameters
        CHECK(sym_sensor_param.p_variance == doctest::Approx(4.0 / 1e2 / 2));
        CHECK(sym_sensor_param.q_variance == doctest::Approx(4.0 / 1e2 / 2));
        CHECK(real(sym_sensor_param.value) == doctest::Approx(3.0 * 1e-3));
        CHECK(imag(sym_sensor_param.value) == doctest::Approx(4.0 * 1e-3));

        CHECK(sym_sensor_output.p_residual == doctest::Approx(2.1 * 1e3));
        CHECK(sym_sensor_output.q_residual == doctest::Approx(3.3 * 1e3));

        // Check asymmetric output for asymmetric parameters
        CHECK(asym_sensor_param.p_variance[0] == doctest::Approx(4.0 / 1e2 / 2));
        CHECK(asym_sensor_param.q_variance[1] == doctest::Approx(4.0 / 1e2 / 2));
        CHECK(real(asym_sensor_param.value[0]) == doctest::Approx(3.0 * 1e-3));
        CHECK(imag(asym_sensor_param.value[1]) == doctest::Approx(4.0 * 1e-3));

        CHECK(sym_sensor_output_asym_param.p_residual[0] == doctest::Approx(2.1 * 1e3 / 3.0));
        CHECK(sym_sensor_output_asym_param.q_residual[1] == doctest::Approx(3.3 * 1e3 / 3.0));

        // Check update nan
        sym_power_sensor_update.power_sigma = nan;
        sym_power_sensor_update.p_measured = nan;
        sym_power_sensor_update.q_measured = nan;
        sym_power_sensor.update(sym_power_sensor_update);

        sym_sensor_param = sym_power_sensor.calc_param<true>();
        asym_sensor_param = sym_power_sensor.calc_param<false>();

        CHECK(sym_sensor_param.p_variance == doctest::Approx(4.0 / 1e2 / 2));
        CHECK(sym_sensor_param.q_variance == doctest::Approx(4.0 / 1e2 / 2));
        CHECK(real(sym_sensor_param.value) == doctest::Approx(3.0 * 1e-3));
        CHECK(imag(sym_sensor_param.value) == doctest::Approx(4.0 * 1e-3));

        CHECK(asym_sensor_param.p_variance[0] == doctest::Approx(4.0 / 1e2 / 2));
        CHECK(asym_sensor_param.q_variance[1] == doctest::Approx(4.0 / 1e2 / 2));
        CHECK(real(asym_sensor_param.value[0]) == doctest::Approx(3.0 * 1e-3));
        CHECK(imag(asym_sensor_param.value[1]) == doctest::Approx(4.0 * 1e-3));
    }

    SUBCASE("Symmetric Power Sensor - Branch_to") {
        PowerSensorInput<true> sym_power_sensor_input{};
        sym_power_sensor_input.id = 0;
        sym_power_sensor_input.measured_object = 1;
        sym_power_sensor_input.measured_terminal_type = MeasuredTerminalType::branch_to;
        sym_power_sensor_input.power_sigma = 1.0 * 1e5;
        sym_power_sensor_input.p_measured = 1.0 * 1e3;
        sym_power_sensor_input.q_measured = 0.8 * 1e3;
        sym_power_sensor_input.p_sigma = nan;
        sym_power_sensor_input.q_sigma = nan;

        ComplexValue<true> const s_sym = (0.9 * 1e3 + 1i * 0.7 * 1e3) / 1e6;
        ComplexValue<false> const s_asym = s_sym * RealValue<false>{1.0};

        PowerSensor<true> sym_power_sensor{sym_power_sensor_input};

        PowerSensorCalcParam<true> sym_sensor_param = sym_power_sensor.calc_param<true>();
        PowerSensorCalcParam<false> asym_sensor_param = sym_power_sensor.calc_param<false>();

        PowerSensorOutput<true> sym_sensor_output = sym_power_sensor.get_output<true>(s_sym);
        PowerSensorOutput<false> sym_sensor_output_asym_param = sym_power_sensor.get_output<false>(s_asym);

        // Check symmetric output for symmetric parameters
        CHECK(sym_sensor_param.p_variance == doctest::Approx(1.0 / 1e2 / 2));
        CHECK(sym_sensor_param.q_variance == doctest::Approx(1.0 / 1e2 / 2));
        CHECK(real(sym_sensor_param.value) == doctest::Approx(1.0 * 1e-3));
        CHECK(imag(sym_sensor_param.value) == doctest::Approx(8.0 * 1e-4));

        CHECK(sym_sensor_output.id == 0);
        CHECK(sym_sensor_output.energized == 1);
        CHECK(sym_sensor_output.p_residual == doctest::Approx(1.0 * 1e2));
        CHECK(sym_sensor_output.q_residual == doctest::Approx(1.0 * 1e2));

        // Check symmetric output for asymmetric parameters
        CHECK(asym_sensor_param.p_variance[0] == doctest::Approx(1.0 / 1e2 / 2));
        CHECK(asym_sensor_param.q_variance[1] == doctest::Approx(1.0 / 1e2 / 2));
        CHECK(real(asym_sensor_param.value[0]) == doctest::Approx(1.0 * 1e-3));
        CHECK(imag(asym_sensor_param.value[1]) == doctest::Approx(8.0 * 1e-4));

        CHECK(sym_sensor_output_asym_param.id == 0);
        CHECK(sym_sensor_output_asym_param.energized == 1);
        CHECK(sym_sensor_output_asym_param.p_residual[0] == doctest::Approx(1.0 * 1e2 / 3.0));
        CHECK(sym_sensor_output_asym_param.q_residual[1] == doctest::Approx(1.0 * 1e2 / 3.0));

        CHECK(sym_power_sensor.get_terminal_type() == MeasuredTerminalType::branch_to);

        // -------- Update power sensor --------
        PowerSensorUpdate<true> sym_power_sensor_update{};
        sym_power_sensor_update.power_sigma = 2.0 * 1e5;
        sym_power_sensor_update.p_measured = 3.0 * 1e3;
        sym_power_sensor_update.q_measured = 4.0 * 1e3;
        sym_power_sensor_update.p_sigma = nan;
        sym_power_sensor_update.q_sigma = nan;
        sym_power_sensor.update(sym_power_sensor_update);

        sym_sensor_param = sym_power_sensor.calc_param<true>();
        asym_sensor_param = sym_power_sensor.calc_param<false>();

        CHECK(sym_power_sensor.get_terminal_type() == MeasuredTerminalType::branch_to);

        sym_sensor_output = sym_power_sensor.get_output<true>(s_sym);
        sym_sensor_output_asym_param = sym_power_sensor.get_output<false>(s_asym);

        // Check symmetric output for symmetric parameters
        CHECK(sym_sensor_param.p_variance == doctest::Approx(4.0 / 1e2 / 2));
        CHECK(sym_sensor_param.q_variance == doctest::Approx(4.0 / 1e2 / 2));
        CHECK(real(sym_sensor_param.value) == doctest::Approx(3.0 * 1e-3));
        CHECK(imag(sym_sensor_param.value) == doctest::Approx(4.0 * 1e-3));

        CHECK(sym_sensor_output.p_residual == doctest::Approx(2.1 * 1e3));
        CHECK(sym_sensor_output.q_residual == doctest::Approx(3.3 * 1e3));

        // Check asymmetric output for asymmetric parameters
        CHECK(asym_sensor_param.p_variance[0] == doctest::Approx(4.0 / 1e2 / 2));
        CHECK(asym_sensor_param.q_variance[1] == doctest::Approx(4.0 / 1e2 / 2));
        CHECK(real(asym_sensor_param.value[0]) == doctest::Approx(3.0 * 1e-3));
        CHECK(imag(asym_sensor_param.value[1]) == doctest::Approx(4.0 * 1e-3));

        CHECK(sym_sensor_output_asym_param.p_residual[0] == doctest::Approx(2.1 * 1e3 / 3.0));
        CHECK(sym_sensor_output_asym_param.q_residual[1] == doctest::Approx(3.3 * 1e3 / 3.0));

        // Check update nan
        sym_power_sensor_update.power_sigma = nan;
        sym_power_sensor_update.p_measured = nan;
        sym_power_sensor_update.q_measured = nan;
        sym_power_sensor.update(sym_power_sensor_update);

        sym_sensor_param = sym_power_sensor.calc_param<true>();
        asym_sensor_param = sym_power_sensor.calc_param<false>();

        CHECK(sym_sensor_param.p_variance == doctest::Approx(4.0 / 1e2 / 2));
        CHECK(sym_sensor_param.q_variance == doctest::Approx(4.0 / 1e2 / 2));
        CHECK(real(sym_sensor_param.value) == doctest::Approx(3.0 * 1e-3));
        CHECK(imag(sym_sensor_param.value) == doctest::Approx(4.0 * 1e-3));

        CHECK(asym_sensor_param.p_variance[0] == doctest::Approx(4.0 / 1e2 / 2));
        CHECK(asym_sensor_param.q_variance[1] == doctest::Approx(4.0 / 1e2 / 2));
        CHECK(real(asym_sensor_param.value[0]) == doctest::Approx(3.0 * 1e-3));
        CHECK(imag(asym_sensor_param.value[1]) == doctest::Approx(4.0 * 1e-3));
    }

    SUBCASE("Symmetric Power Sensor - Source") {
        PowerSensorInput<true> sym_power_sensor_input{};
        sym_power_sensor_input.id = 0;
        sym_power_sensor_input.measured_object = 1;
        sym_power_sensor_input.measured_terminal_type = MeasuredTerminalType::source;
        sym_power_sensor_input.power_sigma = 1.0 * 1e5;
        sym_power_sensor_input.p_measured = 1.0 * 1e3;
        sym_power_sensor_input.q_measured = 0.8 * 1e3;
        sym_power_sensor_input.p_sigma = nan;
        sym_power_sensor_input.q_sigma = nan;

        ComplexValue<true> const s_sym = (0.9 * 1e3 + 1i * 0.7 * 1e3) / 1e6;
        ComplexValue<false> const s_asym = s_sym * RealValue<false>{1.0};

        PowerSensor<true> sym_power_sensor{sym_power_sensor_input};

        PowerSensorCalcParam<true> sym_sensor_param = sym_power_sensor.calc_param<true>();
        PowerSensorCalcParam<false> asym_sensor_param = sym_power_sensor.calc_param<false>();

        PowerSensorOutput<true> sym_sensor_output = sym_power_sensor.get_output<true>(s_sym);
        PowerSensorOutput<false> sym_sensor_output_asym_param = sym_power_sensor.get_output<false>(s_asym);

        // Check symmetric output for symmetric parameters
        CHECK(sym_sensor_param.p_variance == doctest::Approx(1.0 / 1e2 / 2));
        CHECK(sym_sensor_param.q_variance == doctest::Approx(1.0 / 1e2 / 2));
        CHECK(real(sym_sensor_param.value) == doctest::Approx(1.0 * 1e-3));
        CHECK(imag(sym_sensor_param.value) == doctest::Approx(8.0 * 1e-4));
=======
    SUBCASE("Symmetric Power Sensor - generator, branch_from, branch_to, source") {
        for (auto const terminal_type : {MeasuredTerminalType::generator, MeasuredTerminalType::branch_from,
                                         MeasuredTerminalType::branch_to, MeasuredTerminalType::source}) {
            CAPTURE(terminal_type);

            PowerSensorInput<true> sym_power_sensor_input{};
            sym_power_sensor_input.id = 0;
            sym_power_sensor_input.measured_object = 1;
            sym_power_sensor_input.measured_terminal_type = terminal_type;
            sym_power_sensor_input.power_sigma = 1.0 * 1e5;
            sym_power_sensor_input.p_measured = 1.0 * 1e3;
            sym_power_sensor_input.q_measured = 0.8 * 1e3;

            ComplexValue<true> const s_sym = (0.9 * 1e3 + 1i * 0.7 * 1e3) / 1e6;
            ComplexValue<false> const s_asym = s_sym * RealValue<false>{1.0};

            PowerSensor<true> sym_power_sensor{sym_power_sensor_input};

            SensorCalcParam<true> sym_sensor_param = sym_power_sensor.calc_param<true>();
            SensorCalcParam<false> asym_sensor_param = sym_power_sensor.calc_param<false>();

            PowerSensorOutput<true> sym_sensor_output = sym_power_sensor.get_output<true>(s_sym);
            PowerSensorOutput<false> sym_sensor_output_asym_param = sym_power_sensor.get_output<false>(s_asym);

            // Check symmetric sensor output for symmetric parameters
            CHECK(sym_sensor_param.variance == doctest::Approx(1.0 / 1e2));
            CHECK(real(sym_sensor_param.value) == doctest::Approx(1.0 * 1e-3));
            CHECK(imag(sym_sensor_param.value) == doctest::Approx(8.0 * 1e-4));

            CHECK(sym_sensor_output.id == 0);
            CHECK(sym_sensor_output.energized == 1);
            CHECK(sym_sensor_output.p_residual == doctest::Approx(1.0 * 1e2));
            CHECK(sym_sensor_output.q_residual == doctest::Approx(1.0 * 1e2));

            // Check symmetric sensor output for asymmetric parameters
            CHECK(asym_sensor_param.variance == doctest::Approx(1.0 / 1e2));
            CHECK(real(asym_sensor_param.value[0]) == doctest::Approx(1.0 * 1e-3));
            CHECK(imag(asym_sensor_param.value[1]) == doctest::Approx(8.0 * 1e-4));

            CHECK(sym_sensor_output_asym_param.id == 0);
            CHECK(sym_sensor_output_asym_param.energized == 1);
            CHECK(sym_sensor_output_asym_param.p_residual[0] == doctest::Approx(1.0 * 1e2 / 3.0));
            CHECK(sym_sensor_output_asym_param.q_residual[1] == doctest::Approx(1.0 * 1e2 / 3.0));

            CHECK(sym_power_sensor.get_terminal_type() == terminal_type);

            // -------- Update power sensor --------
            PowerSensorUpdate<true> sym_power_sensor_update{};
            sym_power_sensor_update.power_sigma = 2.0 * 1e5;
            sym_power_sensor_update.p_measured = 3.0 * 1e3;
            sym_power_sensor_update.q_measured = 4.0 * 1e3;
            sym_power_sensor.update(sym_power_sensor_update);

            sym_sensor_param = sym_power_sensor.calc_param<true>();
            asym_sensor_param = sym_power_sensor.calc_param<false>();

            CHECK(sym_power_sensor.get_terminal_type() == terminal_type);

            sym_sensor_output = sym_power_sensor.get_output<true>(s_sym);
            sym_sensor_output_asym_param = sym_power_sensor.get_output<false>(s_asym);

            // Check symmetric sensor output for symmetric parameters
            CHECK(sym_sensor_param.variance == doctest::Approx(4.0 / 1e2));
            CHECK(real(sym_sensor_param.value) == doctest::Approx(3.0 * 1e-3));
            CHECK(imag(sym_sensor_param.value) == doctest::Approx(4.0 * 1e-3));

            CHECK(sym_sensor_output.p_residual == doctest::Approx(2.1 * 1e3));
            CHECK(sym_sensor_output.q_residual == doctest::Approx(3.3 * 1e3));

            // Check symmetric sensor output for asymmetric parameters
            CHECK(asym_sensor_param.variance == doctest::Approx(4.0 / 1e2));
            CHECK(real(asym_sensor_param.value[0]) == doctest::Approx(3.0 * 1e-3));
            CHECK(imag(asym_sensor_param.value[1]) == doctest::Approx(4.0 * 1e-3));

            CHECK(sym_sensor_output_asym_param.p_residual[0] == doctest::Approx(2.1 * 1e3 / 3.0));
            CHECK(sym_sensor_output_asym_param.q_residual[1] == doctest::Approx(3.3 * 1e3 / 3.0));

            // Check update nan
            sym_power_sensor_update.power_sigma = nan;
            sym_power_sensor_update.p_measured = nan;
            sym_power_sensor_update.q_measured = nan;
            sym_power_sensor.update(sym_power_sensor_update);

            sym_sensor_param = sym_power_sensor.calc_param<true>();
            asym_sensor_param = sym_power_sensor.calc_param<false>();

            CHECK(sym_sensor_param.variance == doctest::Approx(4.0 / 1e2));
            CHECK(real(sym_sensor_param.value) == doctest::Approx(3.0 * 1e-3));
            CHECK(imag(sym_sensor_param.value) == doctest::Approx(4.0 * 1e-3));

            CHECK(asym_sensor_param.variance == doctest::Approx(4.0 / 1e2));
            CHECK(real(asym_sensor_param.value[0]) == doctest::Approx(3.0 * 1e-3));
            CHECK(imag(asym_sensor_param.value[1]) == doctest::Approx(4.0 * 1e-3));
        }
    }

    SUBCASE("Symmetric Power Sensor - shunt, load") {
        for (auto const terminal_type : {MeasuredTerminalType::shunt, MeasuredTerminalType::load}) {
            CAPTURE(terminal_type);
>>>>>>> 8d08838f

            PowerSensorInput<true> sym_power_sensor_input{};
            sym_power_sensor_input.id = 0;
            sym_power_sensor_input.measured_object = 1;
            sym_power_sensor_input.measured_terminal_type = terminal_type;
            sym_power_sensor_input.power_sigma = 1.0 * 1e5;
            sym_power_sensor_input.p_measured = 1.0 * 1e3;
            sym_power_sensor_input.q_measured = 0.8 * 1e3;

<<<<<<< HEAD
        // Check symmetric output for asymmetric parameters
        CHECK(asym_sensor_param.p_variance[0] == doctest::Approx(1.0 / 1e2 / 2));
        CHECK(asym_sensor_param.q_variance[1] == doctest::Approx(1.0 / 1e2 / 2));
        CHECK(real(asym_sensor_param.value[0]) == doctest::Approx(1.0 * 1e-3));
        CHECK(imag(asym_sensor_param.value[1]) == doctest::Approx(8.0 * 1e-4));
=======
            ComplexValue<true> const s_sym = (0.9 * 1e3 + 1i * 0.7 * 1e3) / 1e6;
            ComplexValue<false> const s_asym = s_sym * RealValue<false>{1.0};
>>>>>>> 8d08838f

            PowerSensor<true> sym_power_sensor{sym_power_sensor_input};

            SensorCalcParam<true> sym_sensor_param = sym_power_sensor.calc_param<true>();
            SensorCalcParam<false> asym_sensor_param = sym_power_sensor.calc_param<false>();

<<<<<<< HEAD
        // -------- Update power sensor --------
        PowerSensorUpdate<true> sym_power_sensor_update{};
        sym_power_sensor_update.power_sigma = 2.0 * 1e5;
        sym_power_sensor_update.p_measured = 3.0 * 1e3;
        sym_power_sensor_update.q_measured = 4.0 * 1e3;
        sym_power_sensor_update.p_sigma = nan;
        sym_power_sensor_update.q_sigma = nan;
        sym_power_sensor.update(sym_power_sensor_update);

        sym_sensor_param = sym_power_sensor.calc_param<true>();
        asym_sensor_param = sym_power_sensor.calc_param<false>();

        CHECK(sym_power_sensor.get_terminal_type() == MeasuredTerminalType::source);

        sym_sensor_output = sym_power_sensor.get_output<true>(s_sym);
        sym_sensor_output_asym_param = sym_power_sensor.get_output<false>(s_asym);

        // Check symmetric output for symmetric parameters
        CHECK(sym_sensor_param.p_variance == doctest::Approx(4.0 / 1e2 / 2));
        CHECK(sym_sensor_param.q_variance == doctest::Approx(4.0 / 1e2 / 2));
        CHECK(real(sym_sensor_param.value) == doctest::Approx(3.0 * 1e-3));
        CHECK(imag(sym_sensor_param.value) == doctest::Approx(4.0 * 1e-3));

        CHECK(sym_sensor_output.p_residual == doctest::Approx(2.1 * 1e3));
        CHECK(sym_sensor_output.q_residual == doctest::Approx(3.3 * 1e3));

        // Check asymmetric output for asymmetric parameters
        CHECK(asym_sensor_param.p_variance[0] == doctest::Approx(4.0 / 1e2 / 2));
        CHECK(asym_sensor_param.q_variance[1] == doctest::Approx(4.0 / 1e2 / 2));
        CHECK(real(asym_sensor_param.value[0]) == doctest::Approx(3.0 * 1e-3));
        CHECK(imag(asym_sensor_param.value[1]) == doctest::Approx(4.0 * 1e-3));

        CHECK(sym_sensor_output_asym_param.p_residual[0] == doctest::Approx(2.1 * 1e3 / 3.0));
        CHECK(sym_sensor_output_asym_param.q_residual[1] == doctest::Approx(3.3 * 1e3 / 3.0));
=======
            PowerSensorOutput<true> sym_sensor_output = sym_power_sensor.get_output<true>(s_sym);
            PowerSensorOutput<false> sym_sensor_output_asym_param = sym_power_sensor.get_output<false>(s_asym);
>>>>>>> 8d08838f

            // Check symmetric sensor output for symmetric parameters
            CHECK(sym_sensor_param.variance == doctest::Approx(1.0 / 1e2));
            CHECK(real(sym_sensor_param.value) == doctest::Approx(-1.0 * 1e-3));
            CHECK(imag(sym_sensor_param.value) == doctest::Approx(-8.0 * 1e-4));

            CHECK(sym_sensor_output.id == 0);
            CHECK(sym_sensor_output.energized == 1);
            CHECK(sym_sensor_output.p_residual == doctest::Approx(1.9 * 1e3));
            CHECK(sym_sensor_output.q_residual == doctest::Approx(1.5 * 1e3));

<<<<<<< HEAD
        CHECK(sym_sensor_param.p_variance == doctest::Approx(4.0 / 1e2 / 2));
        CHECK(sym_sensor_param.q_variance == doctest::Approx(4.0 / 1e2 / 2));
        CHECK(real(sym_sensor_param.value) == doctest::Approx(3.0 * 1e-3));
        CHECK(imag(sym_sensor_param.value) == doctest::Approx(4.0 * 1e-3));

        CHECK(asym_sensor_param.p_variance[0] == doctest::Approx(4.0 / 1e2 / 2));
        CHECK(asym_sensor_param.q_variance[1] == doctest::Approx(4.0 / 1e2 / 2));
        CHECK(real(asym_sensor_param.value[0]) == doctest::Approx(3.0 * 1e-3));
        CHECK(imag(asym_sensor_param.value[1]) == doctest::Approx(4.0 * 1e-3));
    }

    SUBCASE("Symmetric Power Sensor - Shunt") {
        PowerSensorInput<true> sym_power_sensor_input{};
        sym_power_sensor_input.id = 0;
        sym_power_sensor_input.measured_object = 1;
        sym_power_sensor_input.measured_terminal_type = MeasuredTerminalType::shunt;
        sym_power_sensor_input.power_sigma = 1.0 * 1e5;
        sym_power_sensor_input.p_measured = 1.0 * 1e3;
        sym_power_sensor_input.q_measured = 0.8 * 1e3;
        sym_power_sensor_input.p_sigma = nan;
        sym_power_sensor_input.q_sigma = nan;
=======
            // Check symmetric sensor output for asymmetric parameters
            CHECK(asym_sensor_param.variance == doctest::Approx(1.0 / 1e2));
            CHECK(real(asym_sensor_param.value[0]) == doctest::Approx(-1.0 * 1e-3));
            CHECK(imag(asym_sensor_param.value[1]) == doctest::Approx(-8.0 * 1e-4));

            CHECK(sym_sensor_output_asym_param.id == 0);
            CHECK(sym_sensor_output_asym_param.energized == 1);
            CHECK(sym_sensor_output_asym_param.p_residual[0] == doctest::Approx(1.9 * 1e3 / 3.0));
            CHECK(sym_sensor_output_asym_param.q_residual[1] == doctest::Approx(1.5 * 1e3 / 3.0));

            CHECK(sym_power_sensor.get_terminal_type() == terminal_type);
>>>>>>> 8d08838f

            // -------- Update power sensor --------
            PowerSensorUpdate<true> sym_power_sensor_update{};
            sym_power_sensor_update.power_sigma = 2.0 * 1e5;
            sym_power_sensor_update.p_measured = 3.0 * 1e3;
            sym_power_sensor_update.q_measured = 4.0 * 1e3;
            sym_power_sensor.update(sym_power_sensor_update);

<<<<<<< HEAD
        PowerSensorCalcParam<true> sym_sensor_param = sym_power_sensor.calc_param<true>();
        PowerSensorCalcParam<false> asym_sensor_param = sym_power_sensor.calc_param<false>();
=======
            sym_sensor_param = sym_power_sensor.calc_param<true>();
            asym_sensor_param = sym_power_sensor.calc_param<false>();
>>>>>>> 8d08838f

            CHECK(sym_power_sensor.get_terminal_type() == terminal_type);

<<<<<<< HEAD
        // Check symmetric output for symmetric parameters
        CHECK(sym_sensor_param.p_variance == doctest::Approx(1.0 / 1e2 / 2));
        CHECK(sym_sensor_param.q_variance == doctest::Approx(1.0 / 1e2 / 2));
        CHECK(real(sym_sensor_param.value) == doctest::Approx(-1.0 * 1e-3));
        CHECK(imag(sym_sensor_param.value) == doctest::Approx(-8.0 * 1e-4));
=======
            sym_sensor_output = sym_power_sensor.get_output<true>(s_sym);
            sym_sensor_output_asym_param = sym_power_sensor.get_output<false>(s_asym);
>>>>>>> 8d08838f

            // Check symmetric sensor output for symmetric parameters
            CHECK(sym_sensor_param.variance == doctest::Approx(4.0 / 1e2));
            CHECK(real(sym_sensor_param.value) == doctest::Approx(-3.0 * 1e-3));
            CHECK(imag(sym_sensor_param.value) == doctest::Approx(-4.0 * 1e-3));

<<<<<<< HEAD
        // Check symmetric output for asymmetric parameters
        CHECK(asym_sensor_param.p_variance[0] == doctest::Approx(1.0 / 1e2 / 2));
        CHECK(asym_sensor_param.q_variance[1] == doctest::Approx(1.0 / 1e2 / 2));
        CHECK(real(asym_sensor_param.value[0]) == doctest::Approx(-1.0 * 1e-3));
        CHECK(imag(asym_sensor_param.value[1]) == doctest::Approx(-8.0 * 1e-4));

        CHECK(sym_sensor_output_asym_param.id == 0);
        CHECK(sym_sensor_output_asym_param.energized == 1);
        CHECK(sym_sensor_output_asym_param.p_residual[0] == doctest::Approx(1.9 * 1e3 / 3.0));
        CHECK(sym_sensor_output_asym_param.q_residual[1] == doctest::Approx(1.5 * 1e3 / 3.0));

        CHECK(sym_power_sensor.get_terminal_type() == MeasuredTerminalType::shunt);

        // -------- Update power sensor --------
        PowerSensorUpdate<true> sym_power_sensor_update{};
        sym_power_sensor_update.power_sigma = 2.0 * 1e5;
        sym_power_sensor_update.p_measured = 3.0 * 1e3;
        sym_power_sensor_update.q_measured = 4.0 * 1e3;
        sym_power_sensor_update.p_sigma = nan;
        sym_power_sensor_update.q_sigma = nan;
        sym_power_sensor.update(sym_power_sensor_update);
=======
            CHECK(sym_sensor_output.p_residual == doctest::Approx(3.9 * 1e3));
            CHECK(sym_sensor_output.q_residual == doctest::Approx(4.7 * 1e3));

            // Check symmetric sensor output for asymmetric parameters
            CHECK(asym_sensor_param.variance == doctest::Approx(4.0 / 1e2));
            CHECK(real(asym_sensor_param.value[0]) == doctest::Approx(-3.0 * 1e-3));
            CHECK(imag(asym_sensor_param.value[1]) == doctest::Approx(-4.0 * 1e-3));
>>>>>>> 8d08838f

            CHECK(sym_sensor_output_asym_param.p_residual[0] == doctest::Approx(3.9 * 1e3 / 3.0));
            CHECK(sym_sensor_output_asym_param.q_residual[1] == doctest::Approx(4.7 * 1e3 / 3.0));

<<<<<<< HEAD
        CHECK(sym_power_sensor.get_terminal_type() == MeasuredTerminalType::shunt);

        sym_sensor_output = sym_power_sensor.get_output<true>(s_sym);
        sym_sensor_output_asym_param = sym_power_sensor.get_output<false>(s_asym);

        // Check symmetric output for symmetric parameters
        CHECK(sym_sensor_param.p_variance == doctest::Approx(4.0 / 1e2 / 2));
        CHECK(sym_sensor_param.q_variance == doctest::Approx(4.0 / 1e2 / 2));
        CHECK(real(sym_sensor_param.value) == doctest::Approx(-3.0 * 1e-3));
        CHECK(imag(sym_sensor_param.value) == doctest::Approx(-4.0 * 1e-3));

        CHECK(sym_sensor_output.p_residual == doctest::Approx(3.9 * 1e3));
        CHECK(sym_sensor_output.q_residual == doctest::Approx(4.7 * 1e3));

        // Check asymmetric output for asymmetric parameters
        CHECK(asym_sensor_param.p_variance[0] == doctest::Approx(4.0 / 1e2 / 2));
        CHECK(asym_sensor_param.q_variance[1] == doctest::Approx(4.0 / 1e2 / 2));
        CHECK(real(asym_sensor_param.value[0]) == doctest::Approx(-3.0 * 1e-3));
        CHECK(imag(asym_sensor_param.value[1]) == doctest::Approx(-4.0 * 1e-3));

        CHECK(sym_sensor_output_asym_param.p_residual[0] == doctest::Approx(3.9 * 1e3 / 3.0));
        CHECK(sym_sensor_output_asym_param.q_residual[1] == doctest::Approx(4.7 * 1e3 / 3.0));

        // Check update nan
        sym_power_sensor_update.power_sigma = nan;
        sym_power_sensor_update.p_measured = nan;
        sym_power_sensor_update.q_measured = nan;
        sym_power_sensor.update(sym_power_sensor_update);

        sym_sensor_param = sym_power_sensor.calc_param<true>();
        asym_sensor_param = sym_power_sensor.calc_param<false>();

        CHECK(sym_sensor_param.p_variance == doctest::Approx(4.0 / 1e2 / 2));
        CHECK(sym_sensor_param.q_variance == doctest::Approx(4.0 / 1e2 / 2));
        CHECK(real(sym_sensor_param.value) == doctest::Approx(-3.0 * 1e-3));
        CHECK(imag(sym_sensor_param.value) == doctest::Approx(-4.0 * 1e-3));

        CHECK(asym_sensor_param.p_variance[0] == doctest::Approx(4.0 / 1e2 / 2));
        CHECK(asym_sensor_param.q_variance[1] == doctest::Approx(4.0 / 1e2 / 2));
        CHECK(real(asym_sensor_param.value[0]) == doctest::Approx(-3.0 * 1e-3));
        CHECK(imag(asym_sensor_param.value[1]) == doctest::Approx(-4.0 * 1e-3));
    }

    SUBCASE("Symmetric Power Sensor - Load") {
        PowerSensorInput<true> sym_power_sensor_input{};
        sym_power_sensor_input.id = 0;
        sym_power_sensor_input.measured_object = 1;
        sym_power_sensor_input.measured_terminal_type = MeasuredTerminalType::load;
        sym_power_sensor_input.power_sigma = 1.0 * 1e5;
        sym_power_sensor_input.p_measured = 1.0 * 1e3;
        sym_power_sensor_input.q_measured = 0.8 * 1e3;
        sym_power_sensor_input.p_sigma = nan;
        sym_power_sensor_input.q_sigma = nan;

        ComplexValue<true> const s_sym = (0.9 * 1e3 + 1i * 0.7 * 1e3) / 1e6;
        ComplexValue<false> const s_asym = s_sym * RealValue<false>{1.0};

        PowerSensor<true> sym_power_sensor{sym_power_sensor_input};

        PowerSensorCalcParam<true> sym_sensor_param = sym_power_sensor.calc_param<true>();
        PowerSensorCalcParam<false> asym_sensor_param = sym_power_sensor.calc_param<false>();

        PowerSensorOutput<true> sym_sensor_output = sym_power_sensor.get_output<true>(s_sym);
        PowerSensorOutput<false> sym_sensor_output_asym_param = sym_power_sensor.get_output<false>(s_asym);

        // Check symmetric output for symmetric parameters
        CHECK(sym_sensor_param.p_variance == doctest::Approx(1.0 / 1e2 / 2));
        CHECK(sym_sensor_param.q_variance == doctest::Approx(1.0 / 1e2 / 2));
        CHECK(real(sym_sensor_param.value) == doctest::Approx(-1.0 * 1e-3));
        CHECK(imag(sym_sensor_param.value) == doctest::Approx(-8.0 * 1e-4));

        CHECK(sym_sensor_output.id == 0);
        CHECK(sym_sensor_output.energized == 1);
        CHECK(sym_sensor_output.p_residual == doctest::Approx(1.9 * 1e3));
        CHECK(sym_sensor_output.q_residual == doctest::Approx(1.5 * 1e3));

        // Check symmetric output for asymmetric parameters
        CHECK(asym_sensor_param.p_variance[0] == doctest::Approx(1.0 / 1e2 / 2));
        CHECK(asym_sensor_param.q_variance[1] == doctest::Approx(1.0 / 1e2 / 2));
        CHECK(real(asym_sensor_param.value[0]) == doctest::Approx(-1.0 * 1e-3));
        CHECK(imag(asym_sensor_param.value[1]) == doctest::Approx(-8.0 * 1e-4));

        CHECK(sym_sensor_output_asym_param.id == 0);
        CHECK(sym_sensor_output_asym_param.energized == 1);
        CHECK(sym_sensor_output_asym_param.p_residual[0] == doctest::Approx(1.9 * 1e3 / 3.0));
        CHECK(sym_sensor_output_asym_param.q_residual[1] == doctest::Approx(1.5 * 1e3 / 3.0));

        CHECK(sym_power_sensor.get_terminal_type() == MeasuredTerminalType::load);

        // -------- Update power sensor --------
        PowerSensorUpdate<true> sym_power_sensor_update{};
        sym_power_sensor_update.power_sigma = 2.0 * 1e5;
        sym_power_sensor_update.p_measured = 3.0 * 1e3;
        sym_power_sensor_update.q_measured = 4.0 * 1e3;
        sym_power_sensor_update.p_sigma = nan;
        sym_power_sensor_update.q_sigma = nan;
        sym_power_sensor.update(sym_power_sensor_update);

        sym_sensor_param = sym_power_sensor.calc_param<true>();
        asym_sensor_param = sym_power_sensor.calc_param<false>();

        CHECK(sym_power_sensor.get_terminal_type() == MeasuredTerminalType::load);

        sym_sensor_output = sym_power_sensor.get_output<true>(s_sym);
        sym_sensor_output_asym_param = sym_power_sensor.get_output<false>(s_asym);

        // Check symmetric output for symmetric parameters
        CHECK(sym_sensor_param.p_variance == doctest::Approx(4.0 / 1e2 / 2));
        CHECK(sym_sensor_param.q_variance == doctest::Approx(4.0 / 1e2 / 2));
        CHECK(real(sym_sensor_param.value) == doctest::Approx(-3.0 * 1e-3));
        CHECK(imag(sym_sensor_param.value) == doctest::Approx(-4.0 * 1e-3));

        CHECK(sym_sensor_output.p_residual == doctest::Approx(3.9 * 1e3));
        CHECK(sym_sensor_output.q_residual == doctest::Approx(4.7 * 1e3));

        // Check asymmetric output for asymmetric parameters
        CHECK(asym_sensor_param.p_variance[0] == doctest::Approx(4.0 / 1e2 / 2));
        CHECK(asym_sensor_param.q_variance[1] == doctest::Approx(4.0 / 1e2 / 2));
        CHECK(real(asym_sensor_param.value[0]) == doctest::Approx(-3.0 * 1e-3));
        CHECK(imag(asym_sensor_param.value[1]) == doctest::Approx(-4.0 * 1e-3));

        CHECK(sym_sensor_output_asym_param.p_residual[0] == doctest::Approx(3.9 * 1e3 / 3.0));
        CHECK(sym_sensor_output_asym_param.q_residual[1] == doctest::Approx(4.7 * 1e3 / 3.0));

        // Check update nan
        sym_power_sensor_update.power_sigma = nan;
        sym_power_sensor_update.p_measured = nan;
        sym_power_sensor_update.q_measured = nan;
        sym_power_sensor.update(sym_power_sensor_update);
=======
            // Check update nan
            sym_power_sensor_update.power_sigma = nan;
            sym_power_sensor_update.p_measured = nan;
            sym_power_sensor_update.q_measured = nan;
            sym_power_sensor.update(sym_power_sensor_update);
>>>>>>> 8d08838f

            sym_sensor_param = sym_power_sensor.calc_param<true>();
            asym_sensor_param = sym_power_sensor.calc_param<false>();

<<<<<<< HEAD
        CHECK(sym_sensor_param.p_variance == doctest::Approx(4.0 / 1e2 / 2));
        CHECK(sym_sensor_param.q_variance == doctest::Approx(4.0 / 1e2 / 2));
        CHECK(real(sym_sensor_param.value) == doctest::Approx(-3.0 * 1e-3));
        CHECK(imag(sym_sensor_param.value) == doctest::Approx(-4.0 * 1e-3));

        CHECK(asym_sensor_param.p_variance[0] == doctest::Approx(4.0 / 1e2 / 2));
        CHECK(asym_sensor_param.q_variance[1] == doctest::Approx(4.0 / 1e2 / 2));
        CHECK(real(asym_sensor_param.value[0]) == doctest::Approx(-3.0 * 1e-3));
        CHECK(imag(asym_sensor_param.value[1]) == doctest::Approx(-4.0 * 1e-3));
=======
            CHECK(sym_sensor_param.variance == doctest::Approx(4.0 / 1e2));
            CHECK(real(sym_sensor_param.value) == doctest::Approx(-3.0 * 1e-3));
            CHECK(imag(sym_sensor_param.value) == doctest::Approx(-4.0 * 1e-3));

            CHECK(asym_sensor_param.variance == doctest::Approx(4.0 / 1e2));
            CHECK(real(asym_sensor_param.value[0]) == doctest::Approx(-3.0 * 1e-3));
            CHECK(imag(asym_sensor_param.value[1]) == doctest::Approx(-4.0 * 1e-3));
        }
>>>>>>> 8d08838f
    }

    SUBCASE("Symmetric Power Sensor - Partial initialization and full update") {
        auto const r_nan = RealValue<true>{nan};

        PowerSensorInput<true> sym_power_sensor_input{};
        sym_power_sensor_input.p_measured = r_nan;
        sym_power_sensor_input.q_measured = RealValue<true>{1.0};
        sym_power_sensor_input.p_sigma = r_nan;
        sym_power_sensor_input.q_sigma = r_nan;

        PowerSensorUpdate<true> sym_power_sensor_update{};
        sym_power_sensor_update.p_measured = RealValue<true>{1.0};
        sym_power_sensor_update.q_measured = r_nan;
        sym_power_sensor_update.p_sigma = r_nan;
        sym_power_sensor_update.q_sigma = r_nan;

        PowerSensor<true> sym_power_sensor{sym_power_sensor_input};
        sym_power_sensor.update(sym_power_sensor_update);

        auto const result = sym_power_sensor.get_output<true>({});
        CHECK_FALSE(std::isnan(result.p_residual));
        CHECK_FALSE(std::isnan(result.q_residual));
    }

    // -------------------------------------------------------
    // --------------- Asymmetric power sensor ---------------
    // -------------------------------------------------------
<<<<<<< HEAD
    SUBCASE("Asymmetric Power Sensor - Generator") {
        PowerSensorInput<false> asym_power_sensor_input{};
        asym_power_sensor_input.id = 0;
        asym_power_sensor_input.measured_object = 1;
        asym_power_sensor_input.measured_terminal_type = MeasuredTerminalType::generator;
        asym_power_sensor_input.power_sigma = 1.0 * 1e5;
        asym_power_sensor_input.p_measured = 1.0 * 1e3 * RealValue<false>{1.0};
        asym_power_sensor_input.q_measured = 0.8 * 1e3 * RealValue<false>{1.0};
        asym_power_sensor_input.p_sigma = RealValue<false>{nan};
        asym_power_sensor_input.q_sigma = RealValue<false>{nan};

        ComplexValue<true> const s_sym = (0.9 * 1e3 + 1i * 0.7 * 1e3) / 1e6;
        ComplexValue<false> const s_asym = s_sym * RealValue<false>{1.0};

        PowerSensor<false> asym_power_sensor{asym_power_sensor_input};

        PowerSensorCalcParam<true> sym_sensor_param = asym_power_sensor.calc_param<true>();
        PowerSensorCalcParam<false> asym_sensor_param = asym_power_sensor.calc_param<false>();

        PowerSensorOutput<true> sym_sensor_output = asym_power_sensor.get_output<true>(s_sym);
        PowerSensorOutput<false> sym_sensor_output_asym_param = asym_power_sensor.get_output<false>(s_asym);

        // Check symmetric output for symmetric parameters
        CHECK(sym_sensor_param.p_variance == doctest::Approx(9.0 / 1e2 / 2));
        CHECK(sym_sensor_param.q_variance == doctest::Approx(9.0 / 1e2 / 2));
        CHECK(real(sym_sensor_param.value) == doctest::Approx(3.0 * 1e-3));
        CHECK(imag(sym_sensor_param.value) == doctest::Approx(24.0 * 1e-4));

        CHECK(sym_sensor_output.id == 0);
        CHECK(sym_sensor_output.energized == 1);
        CHECK(sym_sensor_output.p_residual == doctest::Approx(2.1 * 1e3));
        CHECK(sym_sensor_output.q_residual == doctest::Approx(1.7 * 1e3));

        // Check asymmetric output for asymmetric parameters
        CHECK(asym_sensor_param.p_variance[0] == doctest::Approx(9.0 / 1e2 / 2));
        CHECK(asym_sensor_param.q_variance[1] == doctest::Approx(9.0 / 1e2 / 2));
        CHECK(real(asym_sensor_param.value[0]) == doctest::Approx(3.0 * 1e-3));
        CHECK(imag(asym_sensor_param.value[1]) == doctest::Approx(24.0 * 1e-4));

        CHECK(sym_sensor_output_asym_param.id == 0);
        CHECK(sym_sensor_output_asym_param.energized == 1);
        CHECK(sym_sensor_output_asym_param.p_residual[0] == doctest::Approx(2.1 * 1e3 / 3.0));
        CHECK(sym_sensor_output_asym_param.q_residual[1] == doctest::Approx(1.7 * 1e3 / 3.0));

        CHECK(asym_power_sensor.get_terminal_type() == MeasuredTerminalType::generator);

        // -------- Update power sensor --------
        PowerSensorUpdate<false> asym_power_sensor_update{};
        asym_power_sensor_update.power_sigma = 2.0 * 1e5;
        asym_power_sensor_update.p_measured = 3.0 * 1e3 * RealValue<false>{1.0};
        asym_power_sensor_update.q_measured = 4.0 * 1e3 * RealValue<false>{1.0};
        asym_power_sensor_update.p_sigma = RealValue<false>{nan};
        asym_power_sensor_update.q_sigma = RealValue<false>{nan};
        asym_power_sensor.update(asym_power_sensor_update);

        sym_sensor_param = asym_power_sensor.calc_param<true>();
        asym_sensor_param = asym_power_sensor.calc_param<false>();

        CHECK(asym_power_sensor.get_terminal_type() == MeasuredTerminalType::generator);

        sym_sensor_output = asym_power_sensor.get_output<true>(s_sym);
        sym_sensor_output_asym_param = asym_power_sensor.get_output<false>(s_asym);

        // Check symmetric output for symmetric parameters
        CHECK(sym_sensor_param.p_variance == doctest::Approx(3.6 / 1e1 / 2));
        CHECK(sym_sensor_param.q_variance == doctest::Approx(3.6 / 1e1 / 2));
        CHECK(real(sym_sensor_param.value) == doctest::Approx(9.0 * 1e-3));
        CHECK(imag(sym_sensor_param.value) == doctest::Approx(12.0 * 1e-3));

        CHECK(sym_sensor_output.p_residual == doctest::Approx(8.1 * 1e3));
        CHECK(sym_sensor_output.q_residual == doctest::Approx(11.3 * 1e3));

        // Check asymmetric output for asymmetric parameters
        CHECK(asym_sensor_param.p_variance[0] == doctest::Approx(3.6 / 1e1 / 2));
        CHECK(asym_sensor_param.q_variance[1] == doctest::Approx(3.6 / 1e1 / 2));
        CHECK(real(asym_sensor_param.value[0]) == doctest::Approx(9.0 * 1e-3));
        CHECK(imag(asym_sensor_param.value[1]) == doctest::Approx(12.0 * 1e-3));

        CHECK(sym_sensor_output_asym_param.p_residual[0] == doctest::Approx(8.1 * 1e3 / 3.0));
        CHECK(sym_sensor_output_asym_param.q_residual[1] == doctest::Approx(11.3 * 1e3 / 3.0));

        // update with partial nan
        asym_power_sensor_update.p_measured = {6.0 * 1e3, nan, 7.0 * 1e3};
        asym_power_sensor_update.q_measured = {8.0 * 1e3, 9.0 * 1e3, nan};
        asym_power_sensor.update(asym_power_sensor_update);

        sym_sensor_param = asym_power_sensor.calc_param<true>();
        asym_sensor_param = asym_power_sensor.calc_param<false>();

        CHECK(real(sym_sensor_param.value) == doctest::Approx(16.0 * 1e-3));
        CHECK(imag(sym_sensor_param.value) == doctest::Approx(21.0 * 1e-3));

        CHECK(real(asym_sensor_param.value[0]) == doctest::Approx(18.0 * 1e-3));
        CHECK(real(asym_sensor_param.value[1]) == doctest::Approx(9.0 * 1e-3));
        CHECK(real(asym_sensor_param.value[2]) == doctest::Approx(21.0 * 1e-3));
        CHECK(imag(asym_sensor_param.value[0]) == doctest::Approx(24.0 * 1e-3));
        CHECK(imag(asym_sensor_param.value[1]) == doctest::Approx(27.0 * 1e-3));
        CHECK(imag(asym_sensor_param.value[2]) == doctest::Approx(12.0 * 1e-3));
    }

    SUBCASE("Asymmetric Power Sensor - Branch_from") {
        PowerSensorInput<false> asym_power_sensor_input{};
        asym_power_sensor_input.id = 0;
        asym_power_sensor_input.measured_object = 1;
        asym_power_sensor_input.measured_terminal_type = MeasuredTerminalType::branch_from;
        asym_power_sensor_input.power_sigma = 1.0 * 1e5;
        asym_power_sensor_input.p_measured = 1.0 * 1e3 * RealValue<false>{1.0};
        asym_power_sensor_input.q_measured = 0.8 * 1e3 * RealValue<false>{1.0};
        asym_power_sensor_input.p_sigma = RealValue<false>{nan};
        asym_power_sensor_input.q_sigma = RealValue<false>{nan};

        ComplexValue<true> const s_sym = (0.9 * 1e3 + 1i * 0.7 * 1e3) / 1e6;
        ComplexValue<false> const s_asym = s_sym * RealValue<false>{1.0};

        PowerSensor<false> asym_power_sensor{asym_power_sensor_input};

        PowerSensorCalcParam<true> sym_sensor_param = asym_power_sensor.calc_param<true>();
        PowerSensorCalcParam<false> asym_sensor_param = asym_power_sensor.calc_param<false>();

        PowerSensorOutput<true> sym_sensor_output = asym_power_sensor.get_output<true>(s_sym);
        PowerSensorOutput<false> sym_sensor_output_asym_param = asym_power_sensor.get_output<false>(s_asym);

        // Check symmetric output for symmetric parameters
        CHECK(sym_sensor_param.p_variance == doctest::Approx(9.0 / 1e2 / 2));
        CHECK(sym_sensor_param.q_variance == doctest::Approx(9.0 / 1e2 / 2));
        CHECK(real(sym_sensor_param.value) == doctest::Approx(3.0 * 1e-3));
        CHECK(imag(sym_sensor_param.value) == doctest::Approx(24.0 * 1e-4));

        CHECK(sym_sensor_output.id == 0);
        CHECK(sym_sensor_output.energized == 1);
        CHECK(sym_sensor_output.p_residual == doctest::Approx(2.1 * 1e3));
        CHECK(sym_sensor_output.q_residual == doctest::Approx(1.7 * 1e3));

        // Check asymmetric output for asymmetric parameters
        CHECK(asym_sensor_param.p_variance[0] == doctest::Approx(9.0 / 1e2 / 2));
        CHECK(asym_sensor_param.q_variance[1] == doctest::Approx(9.0 / 1e2 / 2));
        CHECK(real(asym_sensor_param.value[0]) == doctest::Approx(3.0 * 1e-3));
        CHECK(imag(asym_sensor_param.value[1]) == doctest::Approx(24.0 * 1e-4));

        CHECK(sym_sensor_output_asym_param.id == 0);
        CHECK(sym_sensor_output_asym_param.energized == 1);
        CHECK(sym_sensor_output_asym_param.p_residual[0] == doctest::Approx(2.1 * 1e3 / 3.0));
        CHECK(sym_sensor_output_asym_param.q_residual[1] == doctest::Approx(1.7 * 1e3 / 3.0));

        CHECK(asym_power_sensor.get_terminal_type() == MeasuredTerminalType::branch_from);

        // -------- Update power sensor --------
        PowerSensorUpdate<false> asym_power_sensor_update{};
        asym_power_sensor_update.power_sigma = 2.0 * 1e5;
        asym_power_sensor_update.p_measured = 3.0 * 1e3 * RealValue<false>{1.0};
        asym_power_sensor_update.q_measured = 4.0 * 1e3 * RealValue<false>{1.0};
        asym_power_sensor_update.p_sigma = RealValue<false>{nan};
        asym_power_sensor_update.q_sigma = RealValue<false>{nan};
        asym_power_sensor.update(asym_power_sensor_update);

        sym_sensor_param = asym_power_sensor.calc_param<true>();
        asym_sensor_param = asym_power_sensor.calc_param<false>();

        CHECK(asym_power_sensor.get_terminal_type() == MeasuredTerminalType::branch_from);

        sym_sensor_output = asym_power_sensor.get_output<true>(s_sym);
        sym_sensor_output_asym_param = asym_power_sensor.get_output<false>(s_asym);

        // Check symmetric output for symmetric parameters
        CHECK(sym_sensor_param.p_variance == doctest::Approx(3.6 / 1e1 / 2));
        CHECK(sym_sensor_param.q_variance == doctest::Approx(3.6 / 1e1 / 2));
        CHECK(real(sym_sensor_param.value) == doctest::Approx(9.0 * 1e-3));
        CHECK(imag(sym_sensor_param.value) == doctest::Approx(12.0 * 1e-3));

        CHECK(sym_sensor_output.p_residual == doctest::Approx(8.1 * 1e3));
        CHECK(sym_sensor_output.q_residual == doctest::Approx(11.3 * 1e3));

        // Check asymmetric output for asymmetric parameters
        CHECK(asym_sensor_param.p_variance[0] == doctest::Approx(3.6 / 1e1 / 2));
        CHECK(asym_sensor_param.q_variance[1] == doctest::Approx(3.6 / 1e1 / 2));
        CHECK(real(asym_sensor_param.value[0]) == doctest::Approx(9.0 * 1e-3));
        CHECK(imag(asym_sensor_param.value[1]) == doctest::Approx(12.0 * 1e-3));

        CHECK(sym_sensor_output_asym_param.p_residual[0] == doctest::Approx(8.1 * 1e3 / 3.0));
        CHECK(sym_sensor_output_asym_param.q_residual[1] == doctest::Approx(11.3 * 1e3 / 3.0));

        // update with partial nan
        asym_power_sensor_update.p_measured = {6.0 * 1e3, nan, 7.0 * 1e3};
        asym_power_sensor_update.q_measured = {8.0 * 1e3, 9.0 * 1e3, nan};
        asym_power_sensor.update(asym_power_sensor_update);

        sym_sensor_param = asym_power_sensor.calc_param<true>();
        asym_sensor_param = asym_power_sensor.calc_param<false>();

        CHECK(real(sym_sensor_param.value) == doctest::Approx(16.0 * 1e-3));
        CHECK(imag(sym_sensor_param.value) == doctest::Approx(21.0 * 1e-3));

        CHECK(real(asym_sensor_param.value[0]) == doctest::Approx(18.0 * 1e-3));
        CHECK(real(asym_sensor_param.value[1]) == doctest::Approx(9.0 * 1e-3));
        CHECK(real(asym_sensor_param.value[2]) == doctest::Approx(21.0 * 1e-3));
        CHECK(imag(asym_sensor_param.value[0]) == doctest::Approx(24.0 * 1e-3));
        CHECK(imag(asym_sensor_param.value[1]) == doctest::Approx(27.0 * 1e-3));
        CHECK(imag(asym_sensor_param.value[2]) == doctest::Approx(12.0 * 1e-3));
    }

    SUBCASE("Asymmetric Power Sensor - Branch_to") {
        PowerSensorInput<false> asym_power_sensor_input{};
        asym_power_sensor_input.id = 0;
        asym_power_sensor_input.measured_object = 1;
        asym_power_sensor_input.measured_terminal_type = MeasuredTerminalType::branch_to;
        asym_power_sensor_input.power_sigma = 1.0 * 1e5;
        asym_power_sensor_input.p_measured = 1.0 * 1e3 * RealValue<false>{1.0};
        asym_power_sensor_input.q_measured = 0.8 * 1e3 * RealValue<false>{1.0};
        asym_power_sensor_input.p_sigma = RealValue<false>{nan};
        asym_power_sensor_input.q_sigma = RealValue<false>{nan};

        ComplexValue<true> const s_sym = (0.9 * 1e3 + 1i * 0.7 * 1e3) / 1e6;
        ComplexValue<false> const s_asym = s_sym * RealValue<false>{1.0};

        PowerSensor<false> asym_power_sensor{asym_power_sensor_input};

        PowerSensorCalcParam<true> sym_sensor_param = asym_power_sensor.calc_param<true>();
        PowerSensorCalcParam<false> asym_sensor_param = asym_power_sensor.calc_param<false>();

        PowerSensorOutput<true> sym_sensor_output = asym_power_sensor.get_output<true>(s_sym);
        PowerSensorOutput<false> sym_sensor_output_asym_param = asym_power_sensor.get_output<false>(s_asym);

        // Check symmetric output for symmetric parameters
        CHECK(sym_sensor_param.p_variance == doctest::Approx(9.0 / 1e2 / 2));
        CHECK(sym_sensor_param.q_variance == doctest::Approx(9.0 / 1e2 / 2));
        CHECK(real(sym_sensor_param.value) == doctest::Approx(3.0 * 1e-3));
        CHECK(imag(sym_sensor_param.value) == doctest::Approx(24.0 * 1e-4));

        CHECK(sym_sensor_output.id == 0);
        CHECK(sym_sensor_output.energized == 1);
        CHECK(sym_sensor_output.p_residual == doctest::Approx(2.1 * 1e3));
        CHECK(sym_sensor_output.q_residual == doctest::Approx(1.7 * 1e3));

        // Check asymmetric output for asymmetric parameters
        CHECK(asym_sensor_param.p_variance[0] == doctest::Approx(9.0 / 1e2 / 2));
        CHECK(asym_sensor_param.q_variance[1] == doctest::Approx(9.0 / 1e2 / 2));
        CHECK(real(asym_sensor_param.value[0]) == doctest::Approx(3.0 * 1e-3));
        CHECK(imag(asym_sensor_param.value[1]) == doctest::Approx(24.0 * 1e-4));

        CHECK(sym_sensor_output_asym_param.id == 0);
        CHECK(sym_sensor_output_asym_param.energized == 1);
        CHECK(sym_sensor_output_asym_param.p_residual[0] == doctest::Approx(2.1 * 1e3 / 3.0));
        CHECK(sym_sensor_output_asym_param.q_residual[1] == doctest::Approx(1.7 * 1e3 / 3.0));

        CHECK(asym_power_sensor.get_terminal_type() == MeasuredTerminalType::branch_to);

        // -------- Update power sensor --------
        PowerSensorUpdate<false> asym_power_sensor_update{};
        asym_power_sensor_update.power_sigma = 2.0 * 1e5;
        asym_power_sensor_update.p_measured = 3.0 * 1e3 * RealValue<false>{1.0};
        asym_power_sensor_update.q_measured = 4.0 * 1e3 * RealValue<false>{1.0};
        asym_power_sensor_update.p_sigma = RealValue<false>{nan};
        asym_power_sensor_update.q_sigma = RealValue<false>{nan};
        asym_power_sensor.update(asym_power_sensor_update);

        sym_sensor_param = asym_power_sensor.calc_param<true>();
        asym_sensor_param = asym_power_sensor.calc_param<false>();

        CHECK(asym_power_sensor.get_terminal_type() == MeasuredTerminalType::branch_to);

        sym_sensor_output = asym_power_sensor.get_output<true>(s_sym);
        sym_sensor_output_asym_param = asym_power_sensor.get_output<false>(s_asym);

        // Check symmetric output for symmetric parameters
        CHECK(sym_sensor_param.p_variance == doctest::Approx(3.6 / 1e1 / 2));
        CHECK(sym_sensor_param.q_variance == doctest::Approx(3.6 / 1e1 / 2));
        CHECK(real(sym_sensor_param.value) == doctest::Approx(9.0 * 1e-3));
        CHECK(imag(sym_sensor_param.value) == doctest::Approx(12.0 * 1e-3));

        CHECK(sym_sensor_output.p_residual == doctest::Approx(8.1 * 1e3));
        CHECK(sym_sensor_output.q_residual == doctest::Approx(11.3 * 1e3));

        // Check asymmetric output for asymmetric parameters
        CHECK(asym_sensor_param.p_variance[0] == doctest::Approx(3.6 / 1e1 / 2));
        CHECK(asym_sensor_param.q_variance[1] == doctest::Approx(3.6 / 1e1 / 2));
        CHECK(real(asym_sensor_param.value[0]) == doctest::Approx(9.0 * 1e-3));
        CHECK(imag(asym_sensor_param.value[1]) == doctest::Approx(12.0 * 1e-3));

        CHECK(sym_sensor_output_asym_param.p_residual[0] == doctest::Approx(8.1 * 1e3 / 3.0));
        CHECK(sym_sensor_output_asym_param.q_residual[1] == doctest::Approx(11.3 * 1e3 / 3.0));

        // update with partial nan
        asym_power_sensor_update.p_measured = {6.0 * 1e3, nan, 7.0 * 1e3};
        asym_power_sensor_update.q_measured = {8.0 * 1e3, 9.0 * 1e3, nan};
        asym_power_sensor.update(asym_power_sensor_update);

        sym_sensor_param = asym_power_sensor.calc_param<true>();
        asym_sensor_param = asym_power_sensor.calc_param<false>();

        CHECK(real(sym_sensor_param.value) == doctest::Approx(16.0 * 1e-3));
        CHECK(imag(sym_sensor_param.value) == doctest::Approx(21.0 * 1e-3));

        CHECK(real(asym_sensor_param.value[0]) == doctest::Approx(18.0 * 1e-3));
        CHECK(real(asym_sensor_param.value[1]) == doctest::Approx(9.0 * 1e-3));
        CHECK(real(asym_sensor_param.value[2]) == doctest::Approx(21.0 * 1e-3));
        CHECK(imag(asym_sensor_param.value[0]) == doctest::Approx(24.0 * 1e-3));
        CHECK(imag(asym_sensor_param.value[1]) == doctest::Approx(27.0 * 1e-3));
        CHECK(imag(asym_sensor_param.value[2]) == doctest::Approx(12.0 * 1e-3));
    }

    SUBCASE("Asymmetric Power Sensor - Source") {
        PowerSensorInput<false> asym_power_sensor_input{};
        asym_power_sensor_input.id = 0;
        asym_power_sensor_input.measured_object = 1;
        asym_power_sensor_input.measured_terminal_type = MeasuredTerminalType::source;
        asym_power_sensor_input.power_sigma = 1.0 * 1e5;
        asym_power_sensor_input.p_measured = 1.0 * 1e3 * RealValue<false>{1.0};
        asym_power_sensor_input.q_measured = 0.8 * 1e3 * RealValue<false>{1.0};
        asym_power_sensor_input.p_sigma = RealValue<false>{nan};
        asym_power_sensor_input.q_sigma = RealValue<false>{nan};

        ComplexValue<true> const s_sym = (0.9 * 1e3 + 1i * 0.7 * 1e3) / 1e6;
        ComplexValue<false> const s_asym = s_sym * RealValue<false>{1.0};

        PowerSensor<false> asym_power_sensor{asym_power_sensor_input};

        PowerSensorCalcParam<true> sym_sensor_param = asym_power_sensor.calc_param<true>();
        PowerSensorCalcParam<false> asym_sensor_param = asym_power_sensor.calc_param<false>();

        PowerSensorOutput<true> sym_sensor_output = asym_power_sensor.get_output<true>(s_sym);
        PowerSensorOutput<false> sym_sensor_output_asym_param = asym_power_sensor.get_output<false>(s_asym);

        // Check symmetric output for symmetric parameters
        CHECK(sym_sensor_param.p_variance == doctest::Approx(9.0 / 1e2 / 2));
        CHECK(sym_sensor_param.q_variance == doctest::Approx(9.0 / 1e2 / 2));
        CHECK(real(sym_sensor_param.value) == doctest::Approx(3.0 * 1e-3));
        CHECK(imag(sym_sensor_param.value) == doctest::Approx(24.0 * 1e-4));
=======
    SUBCASE("Asymmetric Power Sensor - generator, branch_from, branch_to, source") {
        for (auto const terminal_type : {MeasuredTerminalType::generator, MeasuredTerminalType::branch_from,
                                         MeasuredTerminalType::branch_to, MeasuredTerminalType::source}) {
            CAPTURE(terminal_type);

            PowerSensorInput<false> asym_power_sensor_input{};
            asym_power_sensor_input.id = 0;
            asym_power_sensor_input.measured_object = 1;
            asym_power_sensor_input.measured_terminal_type = terminal_type;
            asym_power_sensor_input.power_sigma = 1.0 * 1e5;
            asym_power_sensor_input.p_measured = 1.0 * 1e3 * RealValue<false>{1.0};
            asym_power_sensor_input.q_measured = 0.8 * 1e3 * RealValue<false>{1.0};

            ComplexValue<true> const s_sym = (0.9 * 1e3 + 1i * 0.7 * 1e3) / 1e6;
            ComplexValue<false> const s_asym = s_sym * RealValue<false>{1.0};

            PowerSensor<false> asym_power_sensor{asym_power_sensor_input};

            SensorCalcParam<true> sym_sensor_param = asym_power_sensor.calc_param<true>();
            SensorCalcParam<false> asym_sensor_param = asym_power_sensor.calc_param<false>();

            PowerSensorOutput<true> asym_sensor_output = asym_power_sensor.get_output<true>(s_sym);
            PowerSensorOutput<false> asym_sensor_output_asym_param = asym_power_sensor.get_output<false>(s_asym);

            // Check asymmetric output for symmetric parameters
            CHECK(sym_sensor_param.variance == doctest::Approx(9.0 / 1e2));
            CHECK(real(sym_sensor_param.value) == doctest::Approx(3.0 * 1e-3));
            CHECK(imag(sym_sensor_param.value) == doctest::Approx(24.0 * 1e-4));

            CHECK(asym_sensor_output.id == 0);
            CHECK(asym_sensor_output.energized == 1);
            CHECK(asym_sensor_output.p_residual == doctest::Approx(2.1 * 1e3));
            CHECK(asym_sensor_output.q_residual == doctest::Approx(1.7 * 1e3));

            // Check asymmetric output for asymmetric parameters
            CHECK(asym_sensor_param.variance == doctest::Approx(9.0 / 1e2));
            CHECK(real(asym_sensor_param.value[0]) == doctest::Approx(3.0 * 1e-3));
            CHECK(imag(asym_sensor_param.value[1]) == doctest::Approx(24.0 * 1e-4));

            CHECK(asym_sensor_output_asym_param.id == 0);
            CHECK(asym_sensor_output_asym_param.energized == 1);
            CHECK(asym_sensor_output_asym_param.p_residual[0] == doctest::Approx(2.1 * 1e3 / 3.0));
            CHECK(asym_sensor_output_asym_param.q_residual[1] == doctest::Approx(1.7 * 1e3 / 3.0));

            CHECK(asym_power_sensor.get_terminal_type() == terminal_type);

            // -------- Update power sensor --------
            PowerSensorUpdate<false> asym_power_sensor_update{};
            asym_power_sensor_update.power_sigma = 2.0 * 1e5;
            asym_power_sensor_update.p_measured = 3.0 * 1e3 * RealValue<false>{1.0};
            asym_power_sensor_update.q_measured = 4.0 * 1e3 * RealValue<false>{1.0};
            asym_power_sensor.update(asym_power_sensor_update);

            sym_sensor_param = asym_power_sensor.calc_param<true>();
            asym_sensor_param = asym_power_sensor.calc_param<false>();

            CHECK(asym_power_sensor.get_terminal_type() == terminal_type);

            asym_sensor_output = asym_power_sensor.get_output<true>(s_sym);
            asym_sensor_output_asym_param = asym_power_sensor.get_output<false>(s_asym);

            // Check asymmetric output for symmetric parameters
            CHECK(sym_sensor_param.variance == doctest::Approx(3.6 / 1e1));
            CHECK(real(sym_sensor_param.value) == doctest::Approx(9.0 * 1e-3));
            CHECK(imag(sym_sensor_param.value) == doctest::Approx(12.0 * 1e-3));

            CHECK(asym_sensor_output.p_residual == doctest::Approx(8.1 * 1e3));
            CHECK(asym_sensor_output.q_residual == doctest::Approx(11.3 * 1e3));

            // Check asymmetric output for asymmetric parameters
            CHECK(asym_sensor_param.variance == doctest::Approx(3.6 / 1e1));
            CHECK(real(asym_sensor_param.value[0]) == doctest::Approx(9.0 * 1e-3));
            CHECK(imag(asym_sensor_param.value[1]) == doctest::Approx(12.0 * 1e-3));

            CHECK(asym_sensor_output_asym_param.p_residual[0] == doctest::Approx(8.1 * 1e3 / 3.0));
            CHECK(asym_sensor_output_asym_param.q_residual[1] == doctest::Approx(11.3 * 1e3 / 3.0));

            // update with partial nan
            asym_power_sensor_update.p_measured = {6.0 * 1e3, nan, 7.0 * 1e3};
            asym_power_sensor_update.q_measured = {8.0 * 1e3, 9.0 * 1e3, nan};
            asym_power_sensor.update(asym_power_sensor_update);

            sym_sensor_param = asym_power_sensor.calc_param<true>();
            asym_sensor_param = asym_power_sensor.calc_param<false>();

            CHECK(real(sym_sensor_param.value) == doctest::Approx(16.0 * 1e-3));
            CHECK(imag(sym_sensor_param.value) == doctest::Approx(21.0 * 1e-3));

            CHECK(real(asym_sensor_param.value[0]) == doctest::Approx(18.0 * 1e-3));
            CHECK(real(asym_sensor_param.value[1]) == doctest::Approx(9.0 * 1e-3));
            CHECK(real(asym_sensor_param.value[2]) == doctest::Approx(21.0 * 1e-3));
            CHECK(imag(asym_sensor_param.value[0]) == doctest::Approx(24.0 * 1e-3));
            CHECK(imag(asym_sensor_param.value[1]) == doctest::Approx(27.0 * 1e-3));
            CHECK(imag(asym_sensor_param.value[2]) == doctest::Approx(12.0 * 1e-3));
        }
    }

    SUBCASE("Asymmetric Power Sensor - shunt, load") {
        for (auto const terminal_type : {MeasuredTerminalType::shunt, MeasuredTerminalType::load}) {
            CAPTURE(terminal_type);
>>>>>>> 8d08838f

            PowerSensorInput<false> asym_power_sensor_input{};
            asym_power_sensor_input.id = 0;
            asym_power_sensor_input.measured_object = 1;
            asym_power_sensor_input.measured_terminal_type = terminal_type;
            asym_power_sensor_input.power_sigma = 1.0 * 1e5;
            asym_power_sensor_input.p_measured = 1.0 * 1e3 * RealValue<false>{1.0};
            asym_power_sensor_input.q_measured = 0.8 * 1e3 * RealValue<false>{1.0};

<<<<<<< HEAD
        // Check asymmetric output for asymmetric parameters
        CHECK(asym_sensor_param.p_variance[0] == doctest::Approx(9.0 / 1e2 / 2));
        CHECK(asym_sensor_param.q_variance[1] == doctest::Approx(9.0 / 1e2 / 2));
        CHECK(real(asym_sensor_param.value[0]) == doctest::Approx(3.0 * 1e-3));
        CHECK(imag(asym_sensor_param.value[1]) == doctest::Approx(24.0 * 1e-4));
=======
            ComplexValue<true> const s_sym = (0.9 * 1e3 + 1i * 0.7 * 1e3) / 1e6;
            ComplexValue<false> const s_asym = s_sym * RealValue<false>{1.0};
>>>>>>> 8d08838f

            PowerSensor<false> asym_power_sensor{asym_power_sensor_input};

            SensorCalcParam<true> sym_sensor_param = asym_power_sensor.calc_param<true>();
            SensorCalcParam<false> asym_sensor_param = asym_power_sensor.calc_param<false>();

<<<<<<< HEAD
        // -------- Update power sensor --------
        PowerSensorUpdate<false> asym_power_sensor_update{};
        asym_power_sensor_update.power_sigma = 2.0 * 1e5;
        asym_power_sensor_update.p_measured = 3.0 * 1e3 * RealValue<false>{1.0};
        asym_power_sensor_update.q_measured = 4.0 * 1e3 * RealValue<false>{1.0};
        asym_power_sensor_update.p_sigma = RealValue<false>{nan};
        asym_power_sensor_update.q_sigma = RealValue<false>{nan};
        asym_power_sensor.update(asym_power_sensor_update);

        sym_sensor_param = asym_power_sensor.calc_param<true>();
        asym_sensor_param = asym_power_sensor.calc_param<false>();

        CHECK(asym_power_sensor.get_terminal_type() == MeasuredTerminalType::source);

        sym_sensor_output = asym_power_sensor.get_output<true>(s_sym);
        sym_sensor_output_asym_param = asym_power_sensor.get_output<false>(s_asym);

        // Check symmetric output for symmetric parameters
        CHECK(sym_sensor_param.p_variance == doctest::Approx(3.6 / 1e1 / 2));
        CHECK(sym_sensor_param.q_variance == doctest::Approx(3.6 / 1e1 / 2));
        CHECK(real(sym_sensor_param.value) == doctest::Approx(9.0 * 1e-3));
        CHECK(imag(sym_sensor_param.value) == doctest::Approx(12.0 * 1e-3));

        CHECK(sym_sensor_output.p_residual == doctest::Approx(8.1 * 1e3));
        CHECK(sym_sensor_output.q_residual == doctest::Approx(11.3 * 1e3));

        // Check asymmetric output for asymmetric parameters
        CHECK(asym_sensor_param.p_variance[0] == doctest::Approx(3.6 / 1e1 / 2));
        CHECK(asym_sensor_param.q_variance[1] == doctest::Approx(3.6 / 1e1 / 2));
        CHECK(real(asym_sensor_param.value[0]) == doctest::Approx(9.0 * 1e-3));
        CHECK(imag(asym_sensor_param.value[1]) == doctest::Approx(12.0 * 1e-3));

        CHECK(sym_sensor_output_asym_param.p_residual[0] == doctest::Approx(8.1 * 1e3 / 3.0));
        CHECK(sym_sensor_output_asym_param.q_residual[1] == doctest::Approx(11.3 * 1e3 / 3.0));
=======
            PowerSensorOutput<true> asym_sensor_output = asym_power_sensor.get_output<true>(s_sym);
            PowerSensorOutput<false> asym_sensor_output_asym_param = asym_power_sensor.get_output<false>(s_asym);
>>>>>>> 8d08838f

            // Check asymmetric output for symmetric parameters
            CHECK(sym_sensor_param.variance == doctest::Approx(9.0 / 1e2));
            CHECK(real(sym_sensor_param.value) == doctest::Approx(-3.0 * 1e-3));
            CHECK(imag(sym_sensor_param.value) == doctest::Approx(-24.0 * 1e-4));

            CHECK(asym_sensor_output.id == 0);
            CHECK(asym_sensor_output.energized == 1);
            CHECK(asym_sensor_output.p_residual == doctest::Approx(3.9 * 1e3));
            CHECK(asym_sensor_output.q_residual == doctest::Approx(3.1 * 1e3));

            // Check asymmetric output for asymmetric parameters
            CHECK(asym_sensor_param.variance == doctest::Approx(9.0 / 1e2));
            CHECK(real(asym_sensor_param.value[0]) == doctest::Approx(-3.0 * 1e-3));
            CHECK(imag(asym_sensor_param.value[1]) == doctest::Approx(-24.0 * 1e-4));

            CHECK(asym_sensor_output_asym_param.id == 0);
            CHECK(asym_sensor_output_asym_param.energized == 1);
            CHECK(asym_sensor_output_asym_param.p_residual[0] == doctest::Approx(3.9 * 1e3 / 3.0));
            CHECK(asym_sensor_output_asym_param.q_residual[1] == doctest::Approx(3.1 * 1e3 / 3.0));

<<<<<<< HEAD
    SUBCASE("Asymmetric Power Sensor - Shunt") {
        PowerSensorInput<false> asym_power_sensor_input{};
        asym_power_sensor_input.id = 0;
        asym_power_sensor_input.measured_object = 1;
        asym_power_sensor_input.measured_terminal_type = MeasuredTerminalType::shunt;
        asym_power_sensor_input.power_sigma = 1.0 * 1e5;
        asym_power_sensor_input.p_measured = 1.0 * 1e3 * RealValue<false>{1.0};
        asym_power_sensor_input.q_measured = 0.8 * 1e3 * RealValue<false>{1.0};
        asym_power_sensor_input.p_sigma = RealValue<false>{nan};
        asym_power_sensor_input.q_sigma = RealValue<false>{nan};
=======
            CHECK(asym_power_sensor.get_terminal_type() == terminal_type);
>>>>>>> 8d08838f

            // -------- Update power sensor --------
            PowerSensorUpdate<false> asym_power_sensor_update{};
            asym_power_sensor_update.power_sigma = 2.0 * 1e5;
            asym_power_sensor_update.p_measured = 3.0 * 1e3 * RealValue<false>{1.0};
            asym_power_sensor_update.q_measured = 4.0 * 1e3 * RealValue<false>{1.0};
            asym_power_sensor.update(asym_power_sensor_update);

<<<<<<< HEAD
        PowerSensorCalcParam<true> sym_sensor_param = asym_power_sensor.calc_param<true>();
        PowerSensorCalcParam<false> asym_sensor_param = asym_power_sensor.calc_param<false>();
=======
            sym_sensor_param = asym_power_sensor.calc_param<true>();
            asym_sensor_param = asym_power_sensor.calc_param<false>();
>>>>>>> 8d08838f

            CHECK(asym_power_sensor.get_terminal_type() == terminal_type);

<<<<<<< HEAD
        // Check symmetric output for symmetric parameters
        CHECK(sym_sensor_param.p_variance == doctest::Approx(9.0 / 1e2 / 2));
        CHECK(sym_sensor_param.q_variance == doctest::Approx(9.0 / 1e2 / 2));
        CHECK(real(sym_sensor_param.value) == doctest::Approx(-3.0 * 1e-3));
        CHECK(imag(sym_sensor_param.value) == doctest::Approx(-24.0 * 1e-4));
=======
            asym_sensor_output = asym_power_sensor.get_output<true>(s_sym);
            asym_sensor_output_asym_param = asym_power_sensor.get_output<false>(s_asym);
>>>>>>> 8d08838f

            // Check asymmetric output for symmetric parameters
            CHECK(sym_sensor_param.variance == doctest::Approx(3.6 / 1e1));
            CHECK(real(sym_sensor_param.value) == doctest::Approx(-9.0 * 1e-3));
            CHECK(imag(sym_sensor_param.value) == doctest::Approx(-12.0 * 1e-3));

<<<<<<< HEAD
        // Check asymmetric output for asymmetric parameters
        CHECK(asym_sensor_param.p_variance[0] == doctest::Approx(9.0 / 1e2 / 2));
        CHECK(asym_sensor_param.q_variance[1] == doctest::Approx(9.0 / 1e2 / 2));
        CHECK(real(asym_sensor_param.value[0]) == doctest::Approx(-3.0 * 1e-3));
        CHECK(imag(asym_sensor_param.value[1]) == doctest::Approx(-24.0 * 1e-4));

        CHECK(sym_sensor_output_asym_param.id == 0);
        CHECK(sym_sensor_output_asym_param.energized == 1);
        CHECK(sym_sensor_output_asym_param.p_residual[0] == doctest::Approx(3.9 * 1e3 / 3.0));
        CHECK(sym_sensor_output_asym_param.q_residual[1] == doctest::Approx(3.1 * 1e3 / 3.0));

        CHECK(asym_power_sensor.get_terminal_type() == MeasuredTerminalType::shunt);

        // -------- Update power sensor --------
        PowerSensorUpdate<false> asym_power_sensor_update{};
        asym_power_sensor_update.power_sigma = 2.0 * 1e5;
        asym_power_sensor_update.p_measured = 3.0 * 1e3 * RealValue<false>{1.0};
        asym_power_sensor_update.q_measured = 4.0 * 1e3 * RealValue<false>{1.0};
        asym_power_sensor_update.p_sigma = RealValue<false>{nan};
        asym_power_sensor_update.q_sigma = RealValue<false>{nan};
        asym_power_sensor.update(asym_power_sensor_update);
=======
            CHECK(asym_sensor_output.p_residual == doctest::Approx(9.9 * 1e3));
            CHECK(asym_sensor_output.q_residual == doctest::Approx(12.7 * 1e3));

            // Check asymmetric output for asymmetric parameters
            CHECK(asym_sensor_param.variance == doctest::Approx(3.6 / 1e1));
            CHECK(real(asym_sensor_param.value[0]) == doctest::Approx(-9.0 * 1e-3));
            CHECK(imag(asym_sensor_param.value[1]) == doctest::Approx(-12.0 * 1e-3));
>>>>>>> 8d08838f

            CHECK(asym_sensor_output_asym_param.p_residual[0] == doctest::Approx(9.9 * 1e3 / 3.0));
            CHECK(asym_sensor_output_asym_param.q_residual[1] == doctest::Approx(12.7 * 1e3 / 3.0));

<<<<<<< HEAD
        CHECK(asym_power_sensor.get_terminal_type() == MeasuredTerminalType::shunt);

        sym_sensor_output = asym_power_sensor.get_output<true>(s_sym);
        sym_sensor_output_asym_param = asym_power_sensor.get_output<false>(s_asym);

        // Check symmetric output for symmetric parameters
        CHECK(sym_sensor_param.p_variance == doctest::Approx(3.6 / 1e1 / 2));
        CHECK(sym_sensor_param.q_variance == doctest::Approx(3.6 / 1e1 / 2));
        CHECK(real(sym_sensor_param.value) == doctest::Approx(-9.0 * 1e-3));
        CHECK(imag(sym_sensor_param.value) == doctest::Approx(-12.0 * 1e-3));

        CHECK(sym_sensor_output.p_residual == doctest::Approx(9.9 * 1e3));
        CHECK(sym_sensor_output.q_residual == doctest::Approx(12.7 * 1e3));

        // Check asymmetric output for asymmetric parameters
        CHECK(asym_sensor_param.p_variance[0] == doctest::Approx(3.6 / 1e1 / 2));
        CHECK(asym_sensor_param.q_variance[1] == doctest::Approx(3.6 / 1e1 / 2));
        CHECK(real(asym_sensor_param.value[0]) == doctest::Approx(-9.0 * 1e-3));
        CHECK(imag(asym_sensor_param.value[1]) == doctest::Approx(-12.0 * 1e-3));

        CHECK(sym_sensor_output_asym_param.p_residual[0] == doctest::Approx(9.9 * 1e3 / 3.0));
        CHECK(sym_sensor_output_asym_param.q_residual[1] == doctest::Approx(12.7 * 1e3 / 3.0));

        // update with partial nan
        asym_power_sensor_update.p_measured = {6.0 * 1e3, nan, 7.0 * 1e3};
        asym_power_sensor_update.q_measured = {8.0 * 1e3, 9.0 * 1e3, nan};
        asym_power_sensor.update(asym_power_sensor_update);

        sym_sensor_param = asym_power_sensor.calc_param<true>();
        asym_sensor_param = asym_power_sensor.calc_param<false>();

        CHECK(real(sym_sensor_param.value) == doctest::Approx(-16.0 * 1e-3));
        CHECK(imag(sym_sensor_param.value) == doctest::Approx(-21.0 * 1e-3));

        CHECK(real(asym_sensor_param.value[0]) == doctest::Approx(-18.0 * 1e-3));
        CHECK(real(asym_sensor_param.value[1]) == doctest::Approx(-9.0 * 1e-3));
        CHECK(real(asym_sensor_param.value[2]) == doctest::Approx(-21.0 * 1e-3));
        CHECK(imag(asym_sensor_param.value[0]) == doctest::Approx(-24.0 * 1e-3));
        CHECK(imag(asym_sensor_param.value[1]) == doctest::Approx(-27.0 * 1e-3));
        CHECK(imag(asym_sensor_param.value[2]) == doctest::Approx(-12.0 * 1e-3));
    }

    SUBCASE("Asymmetric Power Sensor - Load") {
        PowerSensorInput<false> asym_power_sensor_input{};
        asym_power_sensor_input.id = 0;
        asym_power_sensor_input.measured_object = 1;
        asym_power_sensor_input.measured_terminal_type = MeasuredTerminalType::load;
        asym_power_sensor_input.power_sigma = 1.0 * 1e5;
        asym_power_sensor_input.p_measured = 1.0 * 1e3 * RealValue<false>{1.0};
        asym_power_sensor_input.q_measured = 0.8 * 1e3 * RealValue<false>{1.0};
        asym_power_sensor_input.p_sigma = RealValue<false>{nan};
        asym_power_sensor_input.q_sigma = RealValue<false>{nan};

        ComplexValue<true> const s_sym = (0.9 * 1e3 + 1i * 0.7 * 1e3) / 1e6;
        ComplexValue<false> const s_asym = s_sym * RealValue<false>{1.0};

        PowerSensor<false> asym_power_sensor{asym_power_sensor_input};

        PowerSensorCalcParam<true> sym_sensor_param = asym_power_sensor.calc_param<true>();
        PowerSensorCalcParam<false> asym_sensor_param = asym_power_sensor.calc_param<false>();

        PowerSensorOutput<true> sym_sensor_output = asym_power_sensor.get_output<true>(s_sym);
        PowerSensorOutput<false> sym_sensor_output_asym_param = asym_power_sensor.get_output<false>(s_asym);

        // Check symmetric output for symmetric parameters
        CHECK(sym_sensor_param.p_variance == doctest::Approx(9.0 / 1e2 / 2));
        CHECK(sym_sensor_param.q_variance == doctest::Approx(9.0 / 1e2 / 2));
        CHECK(real(sym_sensor_param.value) == doctest::Approx(-3.0 * 1e-3));
        CHECK(imag(sym_sensor_param.value) == doctest::Approx(-24.0 * 1e-4));

        CHECK(sym_sensor_output.id == 0);
        CHECK(sym_sensor_output.energized == 1);
        CHECK(sym_sensor_output.p_residual == doctest::Approx(3.9 * 1e3));
        CHECK(sym_sensor_output.q_residual == doctest::Approx(3.1 * 1e3));

        // Check asymmetric output for asymmetric parameters
        CHECK(asym_sensor_param.p_variance[0] == doctest::Approx(9.0 / 1e2 / 2));
        CHECK(asym_sensor_param.q_variance[1] == doctest::Approx(9.0 / 1e2 / 2));
        CHECK(real(asym_sensor_param.value[0]) == doctest::Approx(-3.0 * 1e-3));
        CHECK(imag(asym_sensor_param.value[1]) == doctest::Approx(-24.0 * 1e-4));

        CHECK(sym_sensor_output_asym_param.id == 0);
        CHECK(sym_sensor_output_asym_param.energized == 1);
        CHECK(sym_sensor_output_asym_param.p_residual[0] == doctest::Approx(3.9 * 1e3 / 3.0));
        CHECK(sym_sensor_output_asym_param.q_residual[1] == doctest::Approx(3.1 * 1e3 / 3.0));

        CHECK(asym_power_sensor.get_terminal_type() == MeasuredTerminalType::load);

        // -------- Update power sensor --------
        PowerSensorUpdate<false> asym_power_sensor_update{};
        asym_power_sensor_update.power_sigma = 2.0 * 1e5;
        asym_power_sensor_update.p_measured = 3.0 * 1e3 * RealValue<false>{1.0};
        asym_power_sensor_update.q_measured = 4.0 * 1e3 * RealValue<false>{1.0};
        asym_power_sensor_update.p_sigma = RealValue<false>{nan};
        asym_power_sensor_update.q_sigma = RealValue<false>{nan};
        asym_power_sensor.update(asym_power_sensor_update);

        sym_sensor_param = asym_power_sensor.calc_param<true>();
        asym_sensor_param = asym_power_sensor.calc_param<false>();

        CHECK(asym_power_sensor.get_terminal_type() == MeasuredTerminalType::load);

        sym_sensor_output = asym_power_sensor.get_output<true>(s_sym);
        sym_sensor_output_asym_param = asym_power_sensor.get_output<false>(s_asym);

        // Check symmetric output for symmetric parameters
        CHECK(sym_sensor_param.p_variance == doctest::Approx(3.6 / 1e1 / 2));
        CHECK(sym_sensor_param.q_variance == doctest::Approx(3.6 / 1e1 / 2));
        CHECK(real(sym_sensor_param.value) == doctest::Approx(-9.0 * 1e-3));
        CHECK(imag(sym_sensor_param.value) == doctest::Approx(-12.0 * 1e-3));

        CHECK(sym_sensor_output.p_residual == doctest::Approx(9.9 * 1e3));
        CHECK(sym_sensor_output.q_residual == doctest::Approx(12.7 * 1e3));

        // Check asymmetric output for asymmetric parameters
        CHECK(asym_sensor_param.p_variance[0] == doctest::Approx(3.6 / 1e1 / 2));
        CHECK(asym_sensor_param.q_variance[1] == doctest::Approx(3.6 / 1e1 / 2));
        CHECK(real(asym_sensor_param.value[0]) == doctest::Approx(-9.0 * 1e-3));
        CHECK(imag(asym_sensor_param.value[1]) == doctest::Approx(-12.0 * 1e-3));

        CHECK(sym_sensor_output_asym_param.p_residual[0] == doctest::Approx(9.9 * 1e3 / 3.0));
        CHECK(sym_sensor_output_asym_param.q_residual[1] == doctest::Approx(12.7 * 1e3 / 3.0));

        // update with partial nan
        asym_power_sensor_update.p_measured = {6.0 * 1e3, nan, 7.0 * 1e3};
        asym_power_sensor_update.q_measured = {8.0 * 1e3, 9.0 * 1e3, nan};
        asym_power_sensor.update(asym_power_sensor_update);
=======
            // update with partial nan
            asym_power_sensor_update.p_measured = {6.0 * 1e3, nan, 7.0 * 1e3};
            asym_power_sensor_update.q_measured = {8.0 * 1e3, 9.0 * 1e3, nan};
            asym_power_sensor.update(asym_power_sensor_update);
>>>>>>> 8d08838f

            sym_sensor_param = asym_power_sensor.calc_param<true>();
            asym_sensor_param = asym_power_sensor.calc_param<false>();

            CHECK(real(sym_sensor_param.value) == doctest::Approx(-16.0 * 1e-3));
            CHECK(imag(sym_sensor_param.value) == doctest::Approx(-21.0 * 1e-3));

            CHECK(real(asym_sensor_param.value[0]) == doctest::Approx(-18.0 * 1e-3));
            CHECK(real(asym_sensor_param.value[1]) == doctest::Approx(-9.0 * 1e-3));
            CHECK(real(asym_sensor_param.value[2]) == doctest::Approx(-21.0 * 1e-3));
            CHECK(imag(asym_sensor_param.value[0]) == doctest::Approx(-24.0 * 1e-3));
            CHECK(imag(asym_sensor_param.value[1]) == doctest::Approx(-27.0 * 1e-3));
            CHECK(imag(asym_sensor_param.value[2]) == doctest::Approx(-12.0 * 1e-3));
        }
    }

    SUBCASE("Asymmetric Power Sensor - Partial initialization and full update") {
        auto const r_nan = RealValue<false>{nan};

        PowerSensorInput<false> asym_power_sensor_input{};
        asym_power_sensor_input.p_measured = r_nan;
        asym_power_sensor_input.q_measured = RealValue<false>{1.0};
        asym_power_sensor_input.p_sigma = r_nan;
        asym_power_sensor_input.q_sigma = r_nan;

        PowerSensorUpdate<false> asym_power_sensor_update{};
        asym_power_sensor_update.p_measured = RealValue<false>{1.0};
        asym_power_sensor_update.q_measured = r_nan;
        asym_power_sensor_update.p_sigma = r_nan;
        asym_power_sensor_update.q_sigma = r_nan;

        PowerSensor<false> asym_power_sensor{asym_power_sensor_input};
        asym_power_sensor.update(asym_power_sensor_update);

        auto const result = asym_power_sensor.get_output<false>({});
        CHECK(result.p_residual[0] != r_nan[0]);
        CHECK(result.p_residual[1] != r_nan[1]);
        CHECK(result.p_residual[2] != r_nan[2]);
        CHECK(result.q_residual[0] != r_nan[0]);
        CHECK(result.q_residual[1] != r_nan[1]);
        CHECK(result.q_residual[2] != r_nan[2]);
    }
}
} // namespace power_grid_model<|MERGE_RESOLUTION|>--- conflicted
+++ resolved
@@ -7,6 +7,10 @@
 #include <doctest/doctest.h>
 
 namespace power_grid_model {
+namespace {
+const auto r_nan = RealValue<false>{nan};
+}
+
 // TO TEST
 // calc_param of Sensor
 // get_output of GenericPowerSensor
@@ -15,338 +19,6 @@
     // ------------------------------------------------------
     // --------------- Symmetric power sensor ---------------
     // ------------------------------------------------------
-<<<<<<< HEAD
-    SUBCASE("Symmetric Power Sensor - Generator") {
-        PowerSensorInput<true> sym_power_sensor_input{};
-        sym_power_sensor_input.id = 0;
-        sym_power_sensor_input.measured_object = 1;
-        sym_power_sensor_input.measured_terminal_type = MeasuredTerminalType::generator;
-        sym_power_sensor_input.power_sigma = 1.0 * 1e5;
-        sym_power_sensor_input.p_measured = 1.0 * 1e3;
-        sym_power_sensor_input.q_measured = 0.8 * 1e3;
-        sym_power_sensor_input.p_sigma = nan;
-        sym_power_sensor_input.q_sigma = nan;
-
-        ComplexValue<true> const s_sym = (0.9 * 1e3 + 1i * 0.7 * 1e3) / 1e6;
-        ComplexValue<false> const s_asym = s_sym * RealValue<false>{1.0};
-
-        PowerSensor<true> sym_power_sensor{sym_power_sensor_input};
-
-        PowerSensorCalcParam<true> sym_sensor_param = sym_power_sensor.calc_param<true>();
-        PowerSensorCalcParam<false> asym_sensor_param = sym_power_sensor.calc_param<false>();
-
-        PowerSensorOutput<true> sym_sensor_output = sym_power_sensor.get_output<true>(s_sym);
-        PowerSensorOutput<false> sym_sensor_output_asym_param = sym_power_sensor.get_output<false>(s_asym);
-
-        // Check symmetric output for symmetric parameters
-        CHECK(sym_sensor_param.p_variance == doctest::Approx(1.0 / 1e2 / 2));
-        CHECK(sym_sensor_param.q_variance == doctest::Approx(1.0 / 1e2 / 2));
-        CHECK(real(sym_sensor_param.value) == doctest::Approx(1.0 * 1e-3));
-        CHECK(imag(sym_sensor_param.value) == doctest::Approx(8.0 * 1e-4));
-
-        CHECK(sym_sensor_output.id == 0);
-        CHECK(sym_sensor_output.energized == 1);
-        CHECK(sym_sensor_output.p_residual == doctest::Approx(1.0 * 1e2));
-        CHECK(sym_sensor_output.q_residual == doctest::Approx(1.0 * 1e2));
-
-        // Check asymmetric output for asymmetric parameters
-        CHECK(asym_sensor_param.p_variance[0] == doctest::Approx(1.0 / 1e2 / 2));
-        CHECK(asym_sensor_param.q_variance[1] == doctest::Approx(1.0 / 1e2 / 2));
-        CHECK(real(asym_sensor_param.value[0]) == doctest::Approx(1.0 * 1e-3));
-        CHECK(imag(asym_sensor_param.value[1]) == doctest::Approx(8.0 * 1e-4));
-
-        CHECK(sym_sensor_output_asym_param.id == 0);
-        CHECK(sym_sensor_output_asym_param.energized == 1);
-        CHECK(sym_sensor_output_asym_param.p_residual[0] == doctest::Approx(1.0 * 1e2 / 3.0));
-        CHECK(sym_sensor_output_asym_param.q_residual[1] == doctest::Approx(1.0 * 1e2 / 3.0));
-
-        CHECK(sym_power_sensor.get_terminal_type() == MeasuredTerminalType::generator);
-
-        // -------- Update power sensor --------
-        PowerSensorUpdate<true> sym_power_sensor_update{};
-        sym_power_sensor_update.power_sigma = 2.0 * 1e5;
-        sym_power_sensor_update.p_measured = 3.0 * 1e3;
-        sym_power_sensor_update.q_measured = 4.0 * 1e3;
-        sym_power_sensor_update.p_sigma = nan;
-        sym_power_sensor_update.q_sigma = nan;
-        sym_power_sensor.update(sym_power_sensor_update);
-
-        sym_sensor_param = sym_power_sensor.calc_param<true>();
-        asym_sensor_param = sym_power_sensor.calc_param<false>();
-
-        CHECK(sym_power_sensor.get_terminal_type() == MeasuredTerminalType::generator);
-
-        sym_sensor_output = sym_power_sensor.get_output<true>(s_sym);
-        sym_sensor_output_asym_param = sym_power_sensor.get_output<false>(s_asym);
-
-        // Check symmetric output for symmetric parameters
-        CHECK(sym_sensor_param.p_variance == doctest::Approx(4.0 / 1e2 / 2));
-        CHECK(sym_sensor_param.q_variance == doctest::Approx(4.0 / 1e2 / 2));
-        CHECK(real(sym_sensor_param.value) == doctest::Approx(3.0 * 1e-3));
-        CHECK(imag(sym_sensor_param.value) == doctest::Approx(4.0 * 1e-3));
-
-        CHECK(sym_sensor_output.p_residual == doctest::Approx(2.1 * 1e3));
-        CHECK(sym_sensor_output.q_residual == doctest::Approx(3.3 * 1e3));
-
-        // Check asymmetric output for asymmetric parameters
-        CHECK(asym_sensor_param.p_variance[0] == doctest::Approx(4.0 / 1e2 / 2));
-        CHECK(asym_sensor_param.q_variance[1] == doctest::Approx(4.0 / 1e2 / 2));
-        CHECK(real(asym_sensor_param.value[0]) == doctest::Approx(3.0 * 1e-3));
-        CHECK(imag(asym_sensor_param.value[1]) == doctest::Approx(4.0 * 1e-3));
-
-        CHECK(sym_sensor_output_asym_param.p_residual[0] == doctest::Approx(2.1 * 1e3 / 3.0));
-        CHECK(sym_sensor_output_asym_param.q_residual[1] == doctest::Approx(3.3 * 1e3 / 3.0));
-
-        // Check update nan
-        sym_power_sensor_update.power_sigma = nan;
-        sym_power_sensor_update.p_measured = nan;
-        sym_power_sensor_update.q_measured = nan;
-        sym_power_sensor.update(sym_power_sensor_update);
-
-        sym_sensor_param = sym_power_sensor.calc_param<true>();
-        asym_sensor_param = sym_power_sensor.calc_param<false>();
-
-        CHECK(sym_sensor_param.p_variance == doctest::Approx(4.0 / 1e2 / 2));
-        CHECK(sym_sensor_param.q_variance == doctest::Approx(4.0 / 1e2 / 2));
-        CHECK(real(sym_sensor_param.value) == doctest::Approx(3.0 * 1e-3));
-        CHECK(imag(sym_sensor_param.value) == doctest::Approx(4.0 * 1e-3));
-
-        CHECK(asym_sensor_param.p_variance[0] == doctest::Approx(4.0 / 1e2 / 2));
-        CHECK(asym_sensor_param.q_variance[1] == doctest::Approx(4.0 / 1e2 / 2));
-        CHECK(real(asym_sensor_param.value[0]) == doctest::Approx(3.0 * 1e-3));
-        CHECK(imag(asym_sensor_param.value[1]) == doctest::Approx(4.0 * 1e-3));
-    }
-
-    SUBCASE("Symmetric Power Sensor - Branch_from") {
-        PowerSensorInput<true> sym_power_sensor_input{};
-        sym_power_sensor_input.id = 0;
-        sym_power_sensor_input.measured_object = 1;
-        sym_power_sensor_input.measured_terminal_type = MeasuredTerminalType::branch_from;
-        sym_power_sensor_input.power_sigma = 1.0 * 1e5;
-        sym_power_sensor_input.p_measured = 1.0 * 1e3;
-        sym_power_sensor_input.q_measured = 0.8 * 1e3;
-        sym_power_sensor_input.p_sigma = nan;
-        sym_power_sensor_input.q_sigma = nan;
-
-        ComplexValue<true> const s_sym = (0.9 * 1e3 + 1i * 0.7 * 1e3) / 1e6;
-        ComplexValue<false> const s_asym = s_sym * RealValue<false>{1.0};
-
-        PowerSensor<true> sym_power_sensor{sym_power_sensor_input};
-
-        PowerSensorCalcParam<true> sym_sensor_param = sym_power_sensor.calc_param<true>();
-        PowerSensorCalcParam<false> asym_sensor_param = sym_power_sensor.calc_param<false>();
-
-        PowerSensorOutput<true> sym_sensor_output = sym_power_sensor.get_output<true>(s_sym);
-        PowerSensorOutput<false> sym_sensor_output_asym_param = sym_power_sensor.get_output<false>(s_asym);
-
-        // Check symmetric output for symmetric parameters
-        CHECK(sym_sensor_param.p_variance == doctest::Approx(1.0 / 1e2 / 2));
-        CHECK(sym_sensor_param.q_variance == doctest::Approx(1.0 / 1e2 / 2));
-        CHECK(real(sym_sensor_param.value) == doctest::Approx(1.0 * 1e-3));
-        CHECK(imag(sym_sensor_param.value) == doctest::Approx(8.0 * 1e-4));
-
-        CHECK(sym_sensor_output.id == 0);
-        CHECK(sym_sensor_output.energized == 1);
-        CHECK(sym_sensor_output.p_residual == doctest::Approx(1.0 * 1e2));
-        CHECK(sym_sensor_output.q_residual == doctest::Approx(1.0 * 1e2));
-
-        // Check symmetric output for asymmetric parameters
-        CHECK(asym_sensor_param.p_variance[0] == doctest::Approx(1.0 / 1e2 / 2));
-        CHECK(asym_sensor_param.q_variance[1] == doctest::Approx(1.0 / 1e2 / 2));
-        CHECK(real(asym_sensor_param.value[0]) == doctest::Approx(1.0 * 1e-3));
-        CHECK(imag(asym_sensor_param.value[1]) == doctest::Approx(8.0 * 1e-4));
-
-        CHECK(sym_sensor_output_asym_param.id == 0);
-        CHECK(sym_sensor_output_asym_param.energized == 1);
-        CHECK(sym_sensor_output_asym_param.p_residual[0] == doctest::Approx(1.0 * 1e2 / 3.0));
-        CHECK(sym_sensor_output_asym_param.q_residual[1] == doctest::Approx(1.0 * 1e2 / 3.0));
-
-        CHECK(sym_power_sensor.get_terminal_type() == MeasuredTerminalType::branch_from);
-
-        // -------- Update power sensor --------
-        PowerSensorUpdate<true> sym_power_sensor_update{};
-        sym_power_sensor_update.power_sigma = 2.0 * 1e5;
-        sym_power_sensor_update.p_measured = 3.0 * 1e3;
-        sym_power_sensor_update.q_measured = 4.0 * 1e3;
-        sym_power_sensor_update.p_sigma = nan;
-        sym_power_sensor_update.q_sigma = nan;
-        sym_power_sensor.update(sym_power_sensor_update);
-
-        sym_sensor_param = sym_power_sensor.calc_param<true>();
-        asym_sensor_param = sym_power_sensor.calc_param<false>();
-
-        sym_sensor_output = sym_power_sensor.get_output<true>(s_sym);
-        sym_sensor_output_asym_param = sym_power_sensor.get_output<false>(s_asym);
-
-        CHECK(sym_power_sensor.get_terminal_type() == MeasuredTerminalType::branch_from);
-
-        // Check symmetric output for symmetric parameters
-        CHECK(sym_sensor_param.p_variance == doctest::Approx(4.0 / 1e2 / 2));
-        CHECK(sym_sensor_param.q_variance == doctest::Approx(4.0 / 1e2 / 2));
-        CHECK(real(sym_sensor_param.value) == doctest::Approx(3.0 * 1e-3));
-        CHECK(imag(sym_sensor_param.value) == doctest::Approx(4.0 * 1e-3));
-
-        CHECK(sym_sensor_output.p_residual == doctest::Approx(2.1 * 1e3));
-        CHECK(sym_sensor_output.q_residual == doctest::Approx(3.3 * 1e3));
-
-        // Check asymmetric output for asymmetric parameters
-        CHECK(asym_sensor_param.p_variance[0] == doctest::Approx(4.0 / 1e2 / 2));
-        CHECK(asym_sensor_param.q_variance[1] == doctest::Approx(4.0 / 1e2 / 2));
-        CHECK(real(asym_sensor_param.value[0]) == doctest::Approx(3.0 * 1e-3));
-        CHECK(imag(asym_sensor_param.value[1]) == doctest::Approx(4.0 * 1e-3));
-
-        CHECK(sym_sensor_output_asym_param.p_residual[0] == doctest::Approx(2.1 * 1e3 / 3.0));
-        CHECK(sym_sensor_output_asym_param.q_residual[1] == doctest::Approx(3.3 * 1e3 / 3.0));
-
-        // Check update nan
-        sym_power_sensor_update.power_sigma = nan;
-        sym_power_sensor_update.p_measured = nan;
-        sym_power_sensor_update.q_measured = nan;
-        sym_power_sensor.update(sym_power_sensor_update);
-
-        sym_sensor_param = sym_power_sensor.calc_param<true>();
-        asym_sensor_param = sym_power_sensor.calc_param<false>();
-
-        CHECK(sym_sensor_param.p_variance == doctest::Approx(4.0 / 1e2 / 2));
-        CHECK(sym_sensor_param.q_variance == doctest::Approx(4.0 / 1e2 / 2));
-        CHECK(real(sym_sensor_param.value) == doctest::Approx(3.0 * 1e-3));
-        CHECK(imag(sym_sensor_param.value) == doctest::Approx(4.0 * 1e-3));
-
-        CHECK(asym_sensor_param.p_variance[0] == doctest::Approx(4.0 / 1e2 / 2));
-        CHECK(asym_sensor_param.q_variance[1] == doctest::Approx(4.0 / 1e2 / 2));
-        CHECK(real(asym_sensor_param.value[0]) == doctest::Approx(3.0 * 1e-3));
-        CHECK(imag(asym_sensor_param.value[1]) == doctest::Approx(4.0 * 1e-3));
-    }
-
-    SUBCASE("Symmetric Power Sensor - Branch_to") {
-        PowerSensorInput<true> sym_power_sensor_input{};
-        sym_power_sensor_input.id = 0;
-        sym_power_sensor_input.measured_object = 1;
-        sym_power_sensor_input.measured_terminal_type = MeasuredTerminalType::branch_to;
-        sym_power_sensor_input.power_sigma = 1.0 * 1e5;
-        sym_power_sensor_input.p_measured = 1.0 * 1e3;
-        sym_power_sensor_input.q_measured = 0.8 * 1e3;
-        sym_power_sensor_input.p_sigma = nan;
-        sym_power_sensor_input.q_sigma = nan;
-
-        ComplexValue<true> const s_sym = (0.9 * 1e3 + 1i * 0.7 * 1e3) / 1e6;
-        ComplexValue<false> const s_asym = s_sym * RealValue<false>{1.0};
-
-        PowerSensor<true> sym_power_sensor{sym_power_sensor_input};
-
-        PowerSensorCalcParam<true> sym_sensor_param = sym_power_sensor.calc_param<true>();
-        PowerSensorCalcParam<false> asym_sensor_param = sym_power_sensor.calc_param<false>();
-
-        PowerSensorOutput<true> sym_sensor_output = sym_power_sensor.get_output<true>(s_sym);
-        PowerSensorOutput<false> sym_sensor_output_asym_param = sym_power_sensor.get_output<false>(s_asym);
-
-        // Check symmetric output for symmetric parameters
-        CHECK(sym_sensor_param.p_variance == doctest::Approx(1.0 / 1e2 / 2));
-        CHECK(sym_sensor_param.q_variance == doctest::Approx(1.0 / 1e2 / 2));
-        CHECK(real(sym_sensor_param.value) == doctest::Approx(1.0 * 1e-3));
-        CHECK(imag(sym_sensor_param.value) == doctest::Approx(8.0 * 1e-4));
-
-        CHECK(sym_sensor_output.id == 0);
-        CHECK(sym_sensor_output.energized == 1);
-        CHECK(sym_sensor_output.p_residual == doctest::Approx(1.0 * 1e2));
-        CHECK(sym_sensor_output.q_residual == doctest::Approx(1.0 * 1e2));
-
-        // Check symmetric output for asymmetric parameters
-        CHECK(asym_sensor_param.p_variance[0] == doctest::Approx(1.0 / 1e2 / 2));
-        CHECK(asym_sensor_param.q_variance[1] == doctest::Approx(1.0 / 1e2 / 2));
-        CHECK(real(asym_sensor_param.value[0]) == doctest::Approx(1.0 * 1e-3));
-        CHECK(imag(asym_sensor_param.value[1]) == doctest::Approx(8.0 * 1e-4));
-
-        CHECK(sym_sensor_output_asym_param.id == 0);
-        CHECK(sym_sensor_output_asym_param.energized == 1);
-        CHECK(sym_sensor_output_asym_param.p_residual[0] == doctest::Approx(1.0 * 1e2 / 3.0));
-        CHECK(sym_sensor_output_asym_param.q_residual[1] == doctest::Approx(1.0 * 1e2 / 3.0));
-
-        CHECK(sym_power_sensor.get_terminal_type() == MeasuredTerminalType::branch_to);
-
-        // -------- Update power sensor --------
-        PowerSensorUpdate<true> sym_power_sensor_update{};
-        sym_power_sensor_update.power_sigma = 2.0 * 1e5;
-        sym_power_sensor_update.p_measured = 3.0 * 1e3;
-        sym_power_sensor_update.q_measured = 4.0 * 1e3;
-        sym_power_sensor_update.p_sigma = nan;
-        sym_power_sensor_update.q_sigma = nan;
-        sym_power_sensor.update(sym_power_sensor_update);
-
-        sym_sensor_param = sym_power_sensor.calc_param<true>();
-        asym_sensor_param = sym_power_sensor.calc_param<false>();
-
-        CHECK(sym_power_sensor.get_terminal_type() == MeasuredTerminalType::branch_to);
-
-        sym_sensor_output = sym_power_sensor.get_output<true>(s_sym);
-        sym_sensor_output_asym_param = sym_power_sensor.get_output<false>(s_asym);
-
-        // Check symmetric output for symmetric parameters
-        CHECK(sym_sensor_param.p_variance == doctest::Approx(4.0 / 1e2 / 2));
-        CHECK(sym_sensor_param.q_variance == doctest::Approx(4.0 / 1e2 / 2));
-        CHECK(real(sym_sensor_param.value) == doctest::Approx(3.0 * 1e-3));
-        CHECK(imag(sym_sensor_param.value) == doctest::Approx(4.0 * 1e-3));
-
-        CHECK(sym_sensor_output.p_residual == doctest::Approx(2.1 * 1e3));
-        CHECK(sym_sensor_output.q_residual == doctest::Approx(3.3 * 1e3));
-
-        // Check asymmetric output for asymmetric parameters
-        CHECK(asym_sensor_param.p_variance[0] == doctest::Approx(4.0 / 1e2 / 2));
-        CHECK(asym_sensor_param.q_variance[1] == doctest::Approx(4.0 / 1e2 / 2));
-        CHECK(real(asym_sensor_param.value[0]) == doctest::Approx(3.0 * 1e-3));
-        CHECK(imag(asym_sensor_param.value[1]) == doctest::Approx(4.0 * 1e-3));
-
-        CHECK(sym_sensor_output_asym_param.p_residual[0] == doctest::Approx(2.1 * 1e3 / 3.0));
-        CHECK(sym_sensor_output_asym_param.q_residual[1] == doctest::Approx(3.3 * 1e3 / 3.0));
-
-        // Check update nan
-        sym_power_sensor_update.power_sigma = nan;
-        sym_power_sensor_update.p_measured = nan;
-        sym_power_sensor_update.q_measured = nan;
-        sym_power_sensor.update(sym_power_sensor_update);
-
-        sym_sensor_param = sym_power_sensor.calc_param<true>();
-        asym_sensor_param = sym_power_sensor.calc_param<false>();
-
-        CHECK(sym_sensor_param.p_variance == doctest::Approx(4.0 / 1e2 / 2));
-        CHECK(sym_sensor_param.q_variance == doctest::Approx(4.0 / 1e2 / 2));
-        CHECK(real(sym_sensor_param.value) == doctest::Approx(3.0 * 1e-3));
-        CHECK(imag(sym_sensor_param.value) == doctest::Approx(4.0 * 1e-3));
-
-        CHECK(asym_sensor_param.p_variance[0] == doctest::Approx(4.0 / 1e2 / 2));
-        CHECK(asym_sensor_param.q_variance[1] == doctest::Approx(4.0 / 1e2 / 2));
-        CHECK(real(asym_sensor_param.value[0]) == doctest::Approx(3.0 * 1e-3));
-        CHECK(imag(asym_sensor_param.value[1]) == doctest::Approx(4.0 * 1e-3));
-    }
-
-    SUBCASE("Symmetric Power Sensor - Source") {
-        PowerSensorInput<true> sym_power_sensor_input{};
-        sym_power_sensor_input.id = 0;
-        sym_power_sensor_input.measured_object = 1;
-        sym_power_sensor_input.measured_terminal_type = MeasuredTerminalType::source;
-        sym_power_sensor_input.power_sigma = 1.0 * 1e5;
-        sym_power_sensor_input.p_measured = 1.0 * 1e3;
-        sym_power_sensor_input.q_measured = 0.8 * 1e3;
-        sym_power_sensor_input.p_sigma = nan;
-        sym_power_sensor_input.q_sigma = nan;
-
-        ComplexValue<true> const s_sym = (0.9 * 1e3 + 1i * 0.7 * 1e3) / 1e6;
-        ComplexValue<false> const s_asym = s_sym * RealValue<false>{1.0};
-
-        PowerSensor<true> sym_power_sensor{sym_power_sensor_input};
-
-        PowerSensorCalcParam<true> sym_sensor_param = sym_power_sensor.calc_param<true>();
-        PowerSensorCalcParam<false> asym_sensor_param = sym_power_sensor.calc_param<false>();
-
-        PowerSensorOutput<true> sym_sensor_output = sym_power_sensor.get_output<true>(s_sym);
-        PowerSensorOutput<false> sym_sensor_output_asym_param = sym_power_sensor.get_output<false>(s_asym);
-
-        // Check symmetric output for symmetric parameters
-        CHECK(sym_sensor_param.p_variance == doctest::Approx(1.0 / 1e2 / 2));
-        CHECK(sym_sensor_param.q_variance == doctest::Approx(1.0 / 1e2 / 2));
-        CHECK(real(sym_sensor_param.value) == doctest::Approx(1.0 * 1e-3));
-        CHECK(imag(sym_sensor_param.value) == doctest::Approx(8.0 * 1e-4));
-=======
     SUBCASE("Symmetric Power Sensor - generator, branch_from, branch_to, source") {
         for (auto const terminal_type : {MeasuredTerminalType::generator, MeasuredTerminalType::branch_from,
                                          MeasuredTerminalType::branch_to, MeasuredTerminalType::source}) {
@@ -359,20 +31,23 @@
             sym_power_sensor_input.power_sigma = 1.0 * 1e5;
             sym_power_sensor_input.p_measured = 1.0 * 1e3;
             sym_power_sensor_input.q_measured = 0.8 * 1e3;
+            sym_power_sensor_input.p_sigma = nan;
+            sym_power_sensor_input.q_sigma = nan;
 
             ComplexValue<true> const s_sym = (0.9 * 1e3 + 1i * 0.7 * 1e3) / 1e6;
             ComplexValue<false> const s_asym = s_sym * RealValue<false>{1.0};
 
             PowerSensor<true> sym_power_sensor{sym_power_sensor_input};
 
-            SensorCalcParam<true> sym_sensor_param = sym_power_sensor.calc_param<true>();
-            SensorCalcParam<false> asym_sensor_param = sym_power_sensor.calc_param<false>();
+            PowerSensorCalcParam<true> sym_sensor_param = sym_power_sensor.calc_param<true>();
+            PowerSensorCalcParam<false> asym_sensor_param = sym_power_sensor.calc_param<false>();
 
             PowerSensorOutput<true> sym_sensor_output = sym_power_sensor.get_output<true>(s_sym);
             PowerSensorOutput<false> sym_sensor_output_asym_param = sym_power_sensor.get_output<false>(s_asym);
 
             // Check symmetric sensor output for symmetric parameters
-            CHECK(sym_sensor_param.variance == doctest::Approx(1.0 / 1e2));
+            CHECK(sym_sensor_param.p_variance == doctest::Approx(1.0 / 1e2 / 2));
+            CHECK(sym_sensor_param.q_variance == doctest::Approx(1.0 / 1e2 / 2));
             CHECK(real(sym_sensor_param.value) == doctest::Approx(1.0 * 1e-3));
             CHECK(imag(sym_sensor_param.value) == doctest::Approx(8.0 * 1e-4));
 
@@ -382,7 +57,8 @@
             CHECK(sym_sensor_output.q_residual == doctest::Approx(1.0 * 1e2));
 
             // Check symmetric sensor output for asymmetric parameters
-            CHECK(asym_sensor_param.variance == doctest::Approx(1.0 / 1e2));
+            CHECK(asym_sensor_param.p_variance[0] == doctest::Approx(1.0 / 1e2 / 2));
+            CHECK(asym_sensor_param.q_variance[1] == doctest::Approx(1.0 / 1e2 / 2));
             CHECK(real(asym_sensor_param.value[0]) == doctest::Approx(1.0 * 1e-3));
             CHECK(imag(asym_sensor_param.value[1]) == doctest::Approx(8.0 * 1e-4));
 
@@ -398,6 +74,8 @@
             sym_power_sensor_update.power_sigma = 2.0 * 1e5;
             sym_power_sensor_update.p_measured = 3.0 * 1e3;
             sym_power_sensor_update.q_measured = 4.0 * 1e3;
+            sym_power_sensor_update.p_sigma = nan;
+            sym_power_sensor_update.q_sigma = nan;
             sym_power_sensor.update(sym_power_sensor_update);
 
             sym_sensor_param = sym_power_sensor.calc_param<true>();
@@ -409,7 +87,8 @@
             sym_sensor_output_asym_param = sym_power_sensor.get_output<false>(s_asym);
 
             // Check symmetric sensor output for symmetric parameters
-            CHECK(sym_sensor_param.variance == doctest::Approx(4.0 / 1e2));
+            CHECK(sym_sensor_param.p_variance == doctest::Approx(4.0 / 1e2 / 2));
+            CHECK(sym_sensor_param.q_variance == doctest::Approx(4.0 / 1e2 / 2));
             CHECK(real(sym_sensor_param.value) == doctest::Approx(3.0 * 1e-3));
             CHECK(imag(sym_sensor_param.value) == doctest::Approx(4.0 * 1e-3));
 
@@ -417,7 +96,8 @@
             CHECK(sym_sensor_output.q_residual == doctest::Approx(3.3 * 1e3));
 
             // Check symmetric sensor output for asymmetric parameters
-            CHECK(asym_sensor_param.variance == doctest::Approx(4.0 / 1e2));
+            CHECK(asym_sensor_param.p_variance[0] == doctest::Approx(4.0 / 1e2 / 2));
+            CHECK(asym_sensor_param.q_variance[1] == doctest::Approx(4.0 / 1e2 / 2));
             CHECK(real(asym_sensor_param.value[0]) == doctest::Approx(3.0 * 1e-3));
             CHECK(imag(asym_sensor_param.value[1]) == doctest::Approx(4.0 * 1e-3));
 
@@ -433,11 +113,13 @@
             sym_sensor_param = sym_power_sensor.calc_param<true>();
             asym_sensor_param = sym_power_sensor.calc_param<false>();
 
-            CHECK(sym_sensor_param.variance == doctest::Approx(4.0 / 1e2));
+            CHECK(sym_sensor_param.p_variance == doctest::Approx(4.0 / 1e2 / 2));
+            CHECK(sym_sensor_param.q_variance == doctest::Approx(4.0 / 1e2 / 2));
             CHECK(real(sym_sensor_param.value) == doctest::Approx(3.0 * 1e-3));
             CHECK(imag(sym_sensor_param.value) == doctest::Approx(4.0 * 1e-3));
 
-            CHECK(asym_sensor_param.variance == doctest::Approx(4.0 / 1e2));
+            CHECK(asym_sensor_param.p_variance[0] == doctest::Approx(4.0 / 1e2 / 2));
+            CHECK(asym_sensor_param.q_variance[1] == doctest::Approx(4.0 / 1e2 / 2));
             CHECK(real(asym_sensor_param.value[0]) == doctest::Approx(3.0 * 1e-3));
             CHECK(imag(asym_sensor_param.value[1]) == doctest::Approx(4.0 * 1e-3));
         }
@@ -446,7 +128,6 @@
     SUBCASE("Symmetric Power Sensor - shunt, load") {
         for (auto const terminal_type : {MeasuredTerminalType::shunt, MeasuredTerminalType::load}) {
             CAPTURE(terminal_type);
->>>>>>> 8d08838f
 
             PowerSensorInput<true> sym_power_sensor_input{};
             sym_power_sensor_input.id = 0;
@@ -455,65 +136,23 @@
             sym_power_sensor_input.power_sigma = 1.0 * 1e5;
             sym_power_sensor_input.p_measured = 1.0 * 1e3;
             sym_power_sensor_input.q_measured = 0.8 * 1e3;
-
-<<<<<<< HEAD
-        // Check symmetric output for asymmetric parameters
-        CHECK(asym_sensor_param.p_variance[0] == doctest::Approx(1.0 / 1e2 / 2));
-        CHECK(asym_sensor_param.q_variance[1] == doctest::Approx(1.0 / 1e2 / 2));
-        CHECK(real(asym_sensor_param.value[0]) == doctest::Approx(1.0 * 1e-3));
-        CHECK(imag(asym_sensor_param.value[1]) == doctest::Approx(8.0 * 1e-4));
-=======
+            sym_power_sensor_input.p_sigma = nan;
+            sym_power_sensor_input.q_sigma = nan;
+
             ComplexValue<true> const s_sym = (0.9 * 1e3 + 1i * 0.7 * 1e3) / 1e6;
             ComplexValue<false> const s_asym = s_sym * RealValue<false>{1.0};
->>>>>>> 8d08838f
 
             PowerSensor<true> sym_power_sensor{sym_power_sensor_input};
 
-            SensorCalcParam<true> sym_sensor_param = sym_power_sensor.calc_param<true>();
-            SensorCalcParam<false> asym_sensor_param = sym_power_sensor.calc_param<false>();
-
-<<<<<<< HEAD
-        // -------- Update power sensor --------
-        PowerSensorUpdate<true> sym_power_sensor_update{};
-        sym_power_sensor_update.power_sigma = 2.0 * 1e5;
-        sym_power_sensor_update.p_measured = 3.0 * 1e3;
-        sym_power_sensor_update.q_measured = 4.0 * 1e3;
-        sym_power_sensor_update.p_sigma = nan;
-        sym_power_sensor_update.q_sigma = nan;
-        sym_power_sensor.update(sym_power_sensor_update);
-
-        sym_sensor_param = sym_power_sensor.calc_param<true>();
-        asym_sensor_param = sym_power_sensor.calc_param<false>();
-
-        CHECK(sym_power_sensor.get_terminal_type() == MeasuredTerminalType::source);
-
-        sym_sensor_output = sym_power_sensor.get_output<true>(s_sym);
-        sym_sensor_output_asym_param = sym_power_sensor.get_output<false>(s_asym);
-
-        // Check symmetric output for symmetric parameters
-        CHECK(sym_sensor_param.p_variance == doctest::Approx(4.0 / 1e2 / 2));
-        CHECK(sym_sensor_param.q_variance == doctest::Approx(4.0 / 1e2 / 2));
-        CHECK(real(sym_sensor_param.value) == doctest::Approx(3.0 * 1e-3));
-        CHECK(imag(sym_sensor_param.value) == doctest::Approx(4.0 * 1e-3));
-
-        CHECK(sym_sensor_output.p_residual == doctest::Approx(2.1 * 1e3));
-        CHECK(sym_sensor_output.q_residual == doctest::Approx(3.3 * 1e3));
-
-        // Check asymmetric output for asymmetric parameters
-        CHECK(asym_sensor_param.p_variance[0] == doctest::Approx(4.0 / 1e2 / 2));
-        CHECK(asym_sensor_param.q_variance[1] == doctest::Approx(4.0 / 1e2 / 2));
-        CHECK(real(asym_sensor_param.value[0]) == doctest::Approx(3.0 * 1e-3));
-        CHECK(imag(asym_sensor_param.value[1]) == doctest::Approx(4.0 * 1e-3));
-
-        CHECK(sym_sensor_output_asym_param.p_residual[0] == doctest::Approx(2.1 * 1e3 / 3.0));
-        CHECK(sym_sensor_output_asym_param.q_residual[1] == doctest::Approx(3.3 * 1e3 / 3.0));
-=======
+            PowerSensorCalcParam<true> sym_sensor_param = sym_power_sensor.calc_param<true>();
+            PowerSensorCalcParam<false> asym_sensor_param = sym_power_sensor.calc_param<false>();
+
             PowerSensorOutput<true> sym_sensor_output = sym_power_sensor.get_output<true>(s_sym);
             PowerSensorOutput<false> sym_sensor_output_asym_param = sym_power_sensor.get_output<false>(s_asym);
->>>>>>> 8d08838f
 
             // Check symmetric sensor output for symmetric parameters
-            CHECK(sym_sensor_param.variance == doctest::Approx(1.0 / 1e2));
+            CHECK(sym_sensor_param.p_variance == doctest::Approx(1.0 / 1e2 / 2));
+            CHECK(sym_sensor_param.q_variance == doctest::Approx(1.0 / 1e2 / 2));
             CHECK(real(sym_sensor_param.value) == doctest::Approx(-1.0 * 1e-3));
             CHECK(imag(sym_sensor_param.value) == doctest::Approx(-8.0 * 1e-4));
 
@@ -522,31 +161,9 @@
             CHECK(sym_sensor_output.p_residual == doctest::Approx(1.9 * 1e3));
             CHECK(sym_sensor_output.q_residual == doctest::Approx(1.5 * 1e3));
 
-<<<<<<< HEAD
-        CHECK(sym_sensor_param.p_variance == doctest::Approx(4.0 / 1e2 / 2));
-        CHECK(sym_sensor_param.q_variance == doctest::Approx(4.0 / 1e2 / 2));
-        CHECK(real(sym_sensor_param.value) == doctest::Approx(3.0 * 1e-3));
-        CHECK(imag(sym_sensor_param.value) == doctest::Approx(4.0 * 1e-3));
-
-        CHECK(asym_sensor_param.p_variance[0] == doctest::Approx(4.0 / 1e2 / 2));
-        CHECK(asym_sensor_param.q_variance[1] == doctest::Approx(4.0 / 1e2 / 2));
-        CHECK(real(asym_sensor_param.value[0]) == doctest::Approx(3.0 * 1e-3));
-        CHECK(imag(asym_sensor_param.value[1]) == doctest::Approx(4.0 * 1e-3));
-    }
-
-    SUBCASE("Symmetric Power Sensor - Shunt") {
-        PowerSensorInput<true> sym_power_sensor_input{};
-        sym_power_sensor_input.id = 0;
-        sym_power_sensor_input.measured_object = 1;
-        sym_power_sensor_input.measured_terminal_type = MeasuredTerminalType::shunt;
-        sym_power_sensor_input.power_sigma = 1.0 * 1e5;
-        sym_power_sensor_input.p_measured = 1.0 * 1e3;
-        sym_power_sensor_input.q_measured = 0.8 * 1e3;
-        sym_power_sensor_input.p_sigma = nan;
-        sym_power_sensor_input.q_sigma = nan;
-=======
             // Check symmetric sensor output for asymmetric parameters
-            CHECK(asym_sensor_param.variance == doctest::Approx(1.0 / 1e2));
+            CHECK(asym_sensor_param.p_variance[0] == doctest::Approx(1.0 / 1e2 / 2));
+            CHECK(asym_sensor_param.q_variance[1] == doctest::Approx(1.0 / 1e2 / 2));
             CHECK(real(asym_sensor_param.value[0]) == doctest::Approx(-1.0 * 1e-3));
             CHECK(imag(asym_sensor_param.value[1]) == doctest::Approx(-8.0 * 1e-4));
 
@@ -556,253 +173,75 @@
             CHECK(sym_sensor_output_asym_param.q_residual[1] == doctest::Approx(1.5 * 1e3 / 3.0));
 
             CHECK(sym_power_sensor.get_terminal_type() == terminal_type);
->>>>>>> 8d08838f
 
             // -------- Update power sensor --------
             PowerSensorUpdate<true> sym_power_sensor_update{};
             sym_power_sensor_update.power_sigma = 2.0 * 1e5;
             sym_power_sensor_update.p_measured = 3.0 * 1e3;
             sym_power_sensor_update.q_measured = 4.0 * 1e3;
+            sym_power_sensor_update.p_sigma = nan;
+            sym_power_sensor_update.q_sigma = nan;
             sym_power_sensor.update(sym_power_sensor_update);
 
-<<<<<<< HEAD
-        PowerSensorCalcParam<true> sym_sensor_param = sym_power_sensor.calc_param<true>();
-        PowerSensorCalcParam<false> asym_sensor_param = sym_power_sensor.calc_param<false>();
-=======
             sym_sensor_param = sym_power_sensor.calc_param<true>();
             asym_sensor_param = sym_power_sensor.calc_param<false>();
->>>>>>> 8d08838f
 
             CHECK(sym_power_sensor.get_terminal_type() == terminal_type);
 
-<<<<<<< HEAD
-        // Check symmetric output for symmetric parameters
-        CHECK(sym_sensor_param.p_variance == doctest::Approx(1.0 / 1e2 / 2));
-        CHECK(sym_sensor_param.q_variance == doctest::Approx(1.0 / 1e2 / 2));
-        CHECK(real(sym_sensor_param.value) == doctest::Approx(-1.0 * 1e-3));
-        CHECK(imag(sym_sensor_param.value) == doctest::Approx(-8.0 * 1e-4));
-=======
             sym_sensor_output = sym_power_sensor.get_output<true>(s_sym);
             sym_sensor_output_asym_param = sym_power_sensor.get_output<false>(s_asym);
->>>>>>> 8d08838f
 
             // Check symmetric sensor output for symmetric parameters
-            CHECK(sym_sensor_param.variance == doctest::Approx(4.0 / 1e2));
+            CHECK(sym_sensor_param.p_variance == doctest::Approx(4.0 / 1e2 / 2));
+            CHECK(sym_sensor_param.q_variance == doctest::Approx(4.0 / 1e2 / 2));
             CHECK(real(sym_sensor_param.value) == doctest::Approx(-3.0 * 1e-3));
             CHECK(imag(sym_sensor_param.value) == doctest::Approx(-4.0 * 1e-3));
 
-<<<<<<< HEAD
-        // Check symmetric output for asymmetric parameters
-        CHECK(asym_sensor_param.p_variance[0] == doctest::Approx(1.0 / 1e2 / 2));
-        CHECK(asym_sensor_param.q_variance[1] == doctest::Approx(1.0 / 1e2 / 2));
-        CHECK(real(asym_sensor_param.value[0]) == doctest::Approx(-1.0 * 1e-3));
-        CHECK(imag(asym_sensor_param.value[1]) == doctest::Approx(-8.0 * 1e-4));
-
-        CHECK(sym_sensor_output_asym_param.id == 0);
-        CHECK(sym_sensor_output_asym_param.energized == 1);
-        CHECK(sym_sensor_output_asym_param.p_residual[0] == doctest::Approx(1.9 * 1e3 / 3.0));
-        CHECK(sym_sensor_output_asym_param.q_residual[1] == doctest::Approx(1.5 * 1e3 / 3.0));
-
-        CHECK(sym_power_sensor.get_terminal_type() == MeasuredTerminalType::shunt);
-
-        // -------- Update power sensor --------
-        PowerSensorUpdate<true> sym_power_sensor_update{};
-        sym_power_sensor_update.power_sigma = 2.0 * 1e5;
-        sym_power_sensor_update.p_measured = 3.0 * 1e3;
-        sym_power_sensor_update.q_measured = 4.0 * 1e3;
-        sym_power_sensor_update.p_sigma = nan;
-        sym_power_sensor_update.q_sigma = nan;
-        sym_power_sensor.update(sym_power_sensor_update);
-=======
             CHECK(sym_sensor_output.p_residual == doctest::Approx(3.9 * 1e3));
             CHECK(sym_sensor_output.q_residual == doctest::Approx(4.7 * 1e3));
 
             // Check symmetric sensor output for asymmetric parameters
-            CHECK(asym_sensor_param.variance == doctest::Approx(4.0 / 1e2));
+            CHECK(asym_sensor_param.p_variance[0] == doctest::Approx(4.0 / 1e2 / 2));
+            CHECK(asym_sensor_param.q_variance[1] == doctest::Approx(4.0 / 1e2 / 2));
             CHECK(real(asym_sensor_param.value[0]) == doctest::Approx(-3.0 * 1e-3));
             CHECK(imag(asym_sensor_param.value[1]) == doctest::Approx(-4.0 * 1e-3));
->>>>>>> 8d08838f
 
             CHECK(sym_sensor_output_asym_param.p_residual[0] == doctest::Approx(3.9 * 1e3 / 3.0));
             CHECK(sym_sensor_output_asym_param.q_residual[1] == doctest::Approx(4.7 * 1e3 / 3.0));
 
-<<<<<<< HEAD
-        CHECK(sym_power_sensor.get_terminal_type() == MeasuredTerminalType::shunt);
-
-        sym_sensor_output = sym_power_sensor.get_output<true>(s_sym);
-        sym_sensor_output_asym_param = sym_power_sensor.get_output<false>(s_asym);
-
-        // Check symmetric output for symmetric parameters
-        CHECK(sym_sensor_param.p_variance == doctest::Approx(4.0 / 1e2 / 2));
-        CHECK(sym_sensor_param.q_variance == doctest::Approx(4.0 / 1e2 / 2));
-        CHECK(real(sym_sensor_param.value) == doctest::Approx(-3.0 * 1e-3));
-        CHECK(imag(sym_sensor_param.value) == doctest::Approx(-4.0 * 1e-3));
-
-        CHECK(sym_sensor_output.p_residual == doctest::Approx(3.9 * 1e3));
-        CHECK(sym_sensor_output.q_residual == doctest::Approx(4.7 * 1e3));
-
-        // Check asymmetric output for asymmetric parameters
-        CHECK(asym_sensor_param.p_variance[0] == doctest::Approx(4.0 / 1e2 / 2));
-        CHECK(asym_sensor_param.q_variance[1] == doctest::Approx(4.0 / 1e2 / 2));
-        CHECK(real(asym_sensor_param.value[0]) == doctest::Approx(-3.0 * 1e-3));
-        CHECK(imag(asym_sensor_param.value[1]) == doctest::Approx(-4.0 * 1e-3));
-
-        CHECK(sym_sensor_output_asym_param.p_residual[0] == doctest::Approx(3.9 * 1e3 / 3.0));
-        CHECK(sym_sensor_output_asym_param.q_residual[1] == doctest::Approx(4.7 * 1e3 / 3.0));
-
-        // Check update nan
-        sym_power_sensor_update.power_sigma = nan;
-        sym_power_sensor_update.p_measured = nan;
-        sym_power_sensor_update.q_measured = nan;
-        sym_power_sensor.update(sym_power_sensor_update);
-
-        sym_sensor_param = sym_power_sensor.calc_param<true>();
-        asym_sensor_param = sym_power_sensor.calc_param<false>();
-
-        CHECK(sym_sensor_param.p_variance == doctest::Approx(4.0 / 1e2 / 2));
-        CHECK(sym_sensor_param.q_variance == doctest::Approx(4.0 / 1e2 / 2));
-        CHECK(real(sym_sensor_param.value) == doctest::Approx(-3.0 * 1e-3));
-        CHECK(imag(sym_sensor_param.value) == doctest::Approx(-4.0 * 1e-3));
-
-        CHECK(asym_sensor_param.p_variance[0] == doctest::Approx(4.0 / 1e2 / 2));
-        CHECK(asym_sensor_param.q_variance[1] == doctest::Approx(4.0 / 1e2 / 2));
-        CHECK(real(asym_sensor_param.value[0]) == doctest::Approx(-3.0 * 1e-3));
-        CHECK(imag(asym_sensor_param.value[1]) == doctest::Approx(-4.0 * 1e-3));
-    }
-
-    SUBCASE("Symmetric Power Sensor - Load") {
-        PowerSensorInput<true> sym_power_sensor_input{};
-        sym_power_sensor_input.id = 0;
-        sym_power_sensor_input.measured_object = 1;
-        sym_power_sensor_input.measured_terminal_type = MeasuredTerminalType::load;
-        sym_power_sensor_input.power_sigma = 1.0 * 1e5;
-        sym_power_sensor_input.p_measured = 1.0 * 1e3;
-        sym_power_sensor_input.q_measured = 0.8 * 1e3;
-        sym_power_sensor_input.p_sigma = nan;
-        sym_power_sensor_input.q_sigma = nan;
-
-        ComplexValue<true> const s_sym = (0.9 * 1e3 + 1i * 0.7 * 1e3) / 1e6;
-        ComplexValue<false> const s_asym = s_sym * RealValue<false>{1.0};
-
-        PowerSensor<true> sym_power_sensor{sym_power_sensor_input};
-
-        PowerSensorCalcParam<true> sym_sensor_param = sym_power_sensor.calc_param<true>();
-        PowerSensorCalcParam<false> asym_sensor_param = sym_power_sensor.calc_param<false>();
-
-        PowerSensorOutput<true> sym_sensor_output = sym_power_sensor.get_output<true>(s_sym);
-        PowerSensorOutput<false> sym_sensor_output_asym_param = sym_power_sensor.get_output<false>(s_asym);
-
-        // Check symmetric output for symmetric parameters
-        CHECK(sym_sensor_param.p_variance == doctest::Approx(1.0 / 1e2 / 2));
-        CHECK(sym_sensor_param.q_variance == doctest::Approx(1.0 / 1e2 / 2));
-        CHECK(real(sym_sensor_param.value) == doctest::Approx(-1.0 * 1e-3));
-        CHECK(imag(sym_sensor_param.value) == doctest::Approx(-8.0 * 1e-4));
-
-        CHECK(sym_sensor_output.id == 0);
-        CHECK(sym_sensor_output.energized == 1);
-        CHECK(sym_sensor_output.p_residual == doctest::Approx(1.9 * 1e3));
-        CHECK(sym_sensor_output.q_residual == doctest::Approx(1.5 * 1e3));
-
-        // Check symmetric output for asymmetric parameters
-        CHECK(asym_sensor_param.p_variance[0] == doctest::Approx(1.0 / 1e2 / 2));
-        CHECK(asym_sensor_param.q_variance[1] == doctest::Approx(1.0 / 1e2 / 2));
-        CHECK(real(asym_sensor_param.value[0]) == doctest::Approx(-1.0 * 1e-3));
-        CHECK(imag(asym_sensor_param.value[1]) == doctest::Approx(-8.0 * 1e-4));
-
-        CHECK(sym_sensor_output_asym_param.id == 0);
-        CHECK(sym_sensor_output_asym_param.energized == 1);
-        CHECK(sym_sensor_output_asym_param.p_residual[0] == doctest::Approx(1.9 * 1e3 / 3.0));
-        CHECK(sym_sensor_output_asym_param.q_residual[1] == doctest::Approx(1.5 * 1e3 / 3.0));
-
-        CHECK(sym_power_sensor.get_terminal_type() == MeasuredTerminalType::load);
-
-        // -------- Update power sensor --------
-        PowerSensorUpdate<true> sym_power_sensor_update{};
-        sym_power_sensor_update.power_sigma = 2.0 * 1e5;
-        sym_power_sensor_update.p_measured = 3.0 * 1e3;
-        sym_power_sensor_update.q_measured = 4.0 * 1e3;
-        sym_power_sensor_update.p_sigma = nan;
-        sym_power_sensor_update.q_sigma = nan;
-        sym_power_sensor.update(sym_power_sensor_update);
-
-        sym_sensor_param = sym_power_sensor.calc_param<true>();
-        asym_sensor_param = sym_power_sensor.calc_param<false>();
-
-        CHECK(sym_power_sensor.get_terminal_type() == MeasuredTerminalType::load);
-
-        sym_sensor_output = sym_power_sensor.get_output<true>(s_sym);
-        sym_sensor_output_asym_param = sym_power_sensor.get_output<false>(s_asym);
-
-        // Check symmetric output for symmetric parameters
-        CHECK(sym_sensor_param.p_variance == doctest::Approx(4.0 / 1e2 / 2));
-        CHECK(sym_sensor_param.q_variance == doctest::Approx(4.0 / 1e2 / 2));
-        CHECK(real(sym_sensor_param.value) == doctest::Approx(-3.0 * 1e-3));
-        CHECK(imag(sym_sensor_param.value) == doctest::Approx(-4.0 * 1e-3));
-
-        CHECK(sym_sensor_output.p_residual == doctest::Approx(3.9 * 1e3));
-        CHECK(sym_sensor_output.q_residual == doctest::Approx(4.7 * 1e3));
-
-        // Check asymmetric output for asymmetric parameters
-        CHECK(asym_sensor_param.p_variance[0] == doctest::Approx(4.0 / 1e2 / 2));
-        CHECK(asym_sensor_param.q_variance[1] == doctest::Approx(4.0 / 1e2 / 2));
-        CHECK(real(asym_sensor_param.value[0]) == doctest::Approx(-3.0 * 1e-3));
-        CHECK(imag(asym_sensor_param.value[1]) == doctest::Approx(-4.0 * 1e-3));
-
-        CHECK(sym_sensor_output_asym_param.p_residual[0] == doctest::Approx(3.9 * 1e3 / 3.0));
-        CHECK(sym_sensor_output_asym_param.q_residual[1] == doctest::Approx(4.7 * 1e3 / 3.0));
-
-        // Check update nan
-        sym_power_sensor_update.power_sigma = nan;
-        sym_power_sensor_update.p_measured = nan;
-        sym_power_sensor_update.q_measured = nan;
-        sym_power_sensor.update(sym_power_sensor_update);
-=======
             // Check update nan
             sym_power_sensor_update.power_sigma = nan;
             sym_power_sensor_update.p_measured = nan;
             sym_power_sensor_update.q_measured = nan;
             sym_power_sensor.update(sym_power_sensor_update);
->>>>>>> 8d08838f
 
             sym_sensor_param = sym_power_sensor.calc_param<true>();
             asym_sensor_param = sym_power_sensor.calc_param<false>();
 
-<<<<<<< HEAD
-        CHECK(sym_sensor_param.p_variance == doctest::Approx(4.0 / 1e2 / 2));
-        CHECK(sym_sensor_param.q_variance == doctest::Approx(4.0 / 1e2 / 2));
-        CHECK(real(sym_sensor_param.value) == doctest::Approx(-3.0 * 1e-3));
-        CHECK(imag(sym_sensor_param.value) == doctest::Approx(-4.0 * 1e-3));
-
-        CHECK(asym_sensor_param.p_variance[0] == doctest::Approx(4.0 / 1e2 / 2));
-        CHECK(asym_sensor_param.q_variance[1] == doctest::Approx(4.0 / 1e2 / 2));
-        CHECK(real(asym_sensor_param.value[0]) == doctest::Approx(-3.0 * 1e-3));
-        CHECK(imag(asym_sensor_param.value[1]) == doctest::Approx(-4.0 * 1e-3));
-=======
-            CHECK(sym_sensor_param.variance == doctest::Approx(4.0 / 1e2));
+            CHECK(sym_sensor_param.p_variance == doctest::Approx(4.0 / 1e2 / 2));
+            CHECK(sym_sensor_param.q_variance == doctest::Approx(4.0 / 1e2 / 2));
             CHECK(real(sym_sensor_param.value) == doctest::Approx(-3.0 * 1e-3));
             CHECK(imag(sym_sensor_param.value) == doctest::Approx(-4.0 * 1e-3));
 
-            CHECK(asym_sensor_param.variance == doctest::Approx(4.0 / 1e2));
+            CHECK(asym_sensor_param.p_variance[0] == doctest::Approx(4.0 / 1e2 / 2));
+            CHECK(asym_sensor_param.q_variance[1] == doctest::Approx(4.0 / 1e2 / 2));
             CHECK(real(asym_sensor_param.value[0]) == doctest::Approx(-3.0 * 1e-3));
             CHECK(imag(asym_sensor_param.value[1]) == doctest::Approx(-4.0 * 1e-3));
         }
->>>>>>> 8d08838f
     }
 
     SUBCASE("Symmetric Power Sensor - Partial initialization and full update") {
-        auto const r_nan = RealValue<true>{nan};
-
         PowerSensorInput<true> sym_power_sensor_input{};
-        sym_power_sensor_input.p_measured = r_nan;
+        sym_power_sensor_input.p_measured = nan;
         sym_power_sensor_input.q_measured = RealValue<true>{1.0};
-        sym_power_sensor_input.p_sigma = r_nan;
-        sym_power_sensor_input.q_sigma = r_nan;
+        sym_power_sensor_input.p_sigma = nan;
+        sym_power_sensor_input.q_sigma = nan;
 
         PowerSensorUpdate<true> sym_power_sensor_update{};
         sym_power_sensor_update.p_measured = RealValue<true>{1.0};
-        sym_power_sensor_update.q_measured = r_nan;
-        sym_power_sensor_update.p_sigma = r_nan;
-        sym_power_sensor_update.q_sigma = r_nan;
+        sym_power_sensor_update.q_measured = nan;
+        sym_power_sensor_update.p_sigma = nan;
+        sym_power_sensor_update.q_sigma = nan;
 
         PowerSensor<true> sym_power_sensor{sym_power_sensor_input};
         sym_power_sensor.update(sym_power_sensor_update);
@@ -815,335 +254,6 @@
     // -------------------------------------------------------
     // --------------- Asymmetric power sensor ---------------
     // -------------------------------------------------------
-<<<<<<< HEAD
-    SUBCASE("Asymmetric Power Sensor - Generator") {
-        PowerSensorInput<false> asym_power_sensor_input{};
-        asym_power_sensor_input.id = 0;
-        asym_power_sensor_input.measured_object = 1;
-        asym_power_sensor_input.measured_terminal_type = MeasuredTerminalType::generator;
-        asym_power_sensor_input.power_sigma = 1.0 * 1e5;
-        asym_power_sensor_input.p_measured = 1.0 * 1e3 * RealValue<false>{1.0};
-        asym_power_sensor_input.q_measured = 0.8 * 1e3 * RealValue<false>{1.0};
-        asym_power_sensor_input.p_sigma = RealValue<false>{nan};
-        asym_power_sensor_input.q_sigma = RealValue<false>{nan};
-
-        ComplexValue<true> const s_sym = (0.9 * 1e3 + 1i * 0.7 * 1e3) / 1e6;
-        ComplexValue<false> const s_asym = s_sym * RealValue<false>{1.0};
-
-        PowerSensor<false> asym_power_sensor{asym_power_sensor_input};
-
-        PowerSensorCalcParam<true> sym_sensor_param = asym_power_sensor.calc_param<true>();
-        PowerSensorCalcParam<false> asym_sensor_param = asym_power_sensor.calc_param<false>();
-
-        PowerSensorOutput<true> sym_sensor_output = asym_power_sensor.get_output<true>(s_sym);
-        PowerSensorOutput<false> sym_sensor_output_asym_param = asym_power_sensor.get_output<false>(s_asym);
-
-        // Check symmetric output for symmetric parameters
-        CHECK(sym_sensor_param.p_variance == doctest::Approx(9.0 / 1e2 / 2));
-        CHECK(sym_sensor_param.q_variance == doctest::Approx(9.0 / 1e2 / 2));
-        CHECK(real(sym_sensor_param.value) == doctest::Approx(3.0 * 1e-3));
-        CHECK(imag(sym_sensor_param.value) == doctest::Approx(24.0 * 1e-4));
-
-        CHECK(sym_sensor_output.id == 0);
-        CHECK(sym_sensor_output.energized == 1);
-        CHECK(sym_sensor_output.p_residual == doctest::Approx(2.1 * 1e3));
-        CHECK(sym_sensor_output.q_residual == doctest::Approx(1.7 * 1e3));
-
-        // Check asymmetric output for asymmetric parameters
-        CHECK(asym_sensor_param.p_variance[0] == doctest::Approx(9.0 / 1e2 / 2));
-        CHECK(asym_sensor_param.q_variance[1] == doctest::Approx(9.0 / 1e2 / 2));
-        CHECK(real(asym_sensor_param.value[0]) == doctest::Approx(3.0 * 1e-3));
-        CHECK(imag(asym_sensor_param.value[1]) == doctest::Approx(24.0 * 1e-4));
-
-        CHECK(sym_sensor_output_asym_param.id == 0);
-        CHECK(sym_sensor_output_asym_param.energized == 1);
-        CHECK(sym_sensor_output_asym_param.p_residual[0] == doctest::Approx(2.1 * 1e3 / 3.0));
-        CHECK(sym_sensor_output_asym_param.q_residual[1] == doctest::Approx(1.7 * 1e3 / 3.0));
-
-        CHECK(asym_power_sensor.get_terminal_type() == MeasuredTerminalType::generator);
-
-        // -------- Update power sensor --------
-        PowerSensorUpdate<false> asym_power_sensor_update{};
-        asym_power_sensor_update.power_sigma = 2.0 * 1e5;
-        asym_power_sensor_update.p_measured = 3.0 * 1e3 * RealValue<false>{1.0};
-        asym_power_sensor_update.q_measured = 4.0 * 1e3 * RealValue<false>{1.0};
-        asym_power_sensor_update.p_sigma = RealValue<false>{nan};
-        asym_power_sensor_update.q_sigma = RealValue<false>{nan};
-        asym_power_sensor.update(asym_power_sensor_update);
-
-        sym_sensor_param = asym_power_sensor.calc_param<true>();
-        asym_sensor_param = asym_power_sensor.calc_param<false>();
-
-        CHECK(asym_power_sensor.get_terminal_type() == MeasuredTerminalType::generator);
-
-        sym_sensor_output = asym_power_sensor.get_output<true>(s_sym);
-        sym_sensor_output_asym_param = asym_power_sensor.get_output<false>(s_asym);
-
-        // Check symmetric output for symmetric parameters
-        CHECK(sym_sensor_param.p_variance == doctest::Approx(3.6 / 1e1 / 2));
-        CHECK(sym_sensor_param.q_variance == doctest::Approx(3.6 / 1e1 / 2));
-        CHECK(real(sym_sensor_param.value) == doctest::Approx(9.0 * 1e-3));
-        CHECK(imag(sym_sensor_param.value) == doctest::Approx(12.0 * 1e-3));
-
-        CHECK(sym_sensor_output.p_residual == doctest::Approx(8.1 * 1e3));
-        CHECK(sym_sensor_output.q_residual == doctest::Approx(11.3 * 1e3));
-
-        // Check asymmetric output for asymmetric parameters
-        CHECK(asym_sensor_param.p_variance[0] == doctest::Approx(3.6 / 1e1 / 2));
-        CHECK(asym_sensor_param.q_variance[1] == doctest::Approx(3.6 / 1e1 / 2));
-        CHECK(real(asym_sensor_param.value[0]) == doctest::Approx(9.0 * 1e-3));
-        CHECK(imag(asym_sensor_param.value[1]) == doctest::Approx(12.0 * 1e-3));
-
-        CHECK(sym_sensor_output_asym_param.p_residual[0] == doctest::Approx(8.1 * 1e3 / 3.0));
-        CHECK(sym_sensor_output_asym_param.q_residual[1] == doctest::Approx(11.3 * 1e3 / 3.0));
-
-        // update with partial nan
-        asym_power_sensor_update.p_measured = {6.0 * 1e3, nan, 7.0 * 1e3};
-        asym_power_sensor_update.q_measured = {8.0 * 1e3, 9.0 * 1e3, nan};
-        asym_power_sensor.update(asym_power_sensor_update);
-
-        sym_sensor_param = asym_power_sensor.calc_param<true>();
-        asym_sensor_param = asym_power_sensor.calc_param<false>();
-
-        CHECK(real(sym_sensor_param.value) == doctest::Approx(16.0 * 1e-3));
-        CHECK(imag(sym_sensor_param.value) == doctest::Approx(21.0 * 1e-3));
-
-        CHECK(real(asym_sensor_param.value[0]) == doctest::Approx(18.0 * 1e-3));
-        CHECK(real(asym_sensor_param.value[1]) == doctest::Approx(9.0 * 1e-3));
-        CHECK(real(asym_sensor_param.value[2]) == doctest::Approx(21.0 * 1e-3));
-        CHECK(imag(asym_sensor_param.value[0]) == doctest::Approx(24.0 * 1e-3));
-        CHECK(imag(asym_sensor_param.value[1]) == doctest::Approx(27.0 * 1e-3));
-        CHECK(imag(asym_sensor_param.value[2]) == doctest::Approx(12.0 * 1e-3));
-    }
-
-    SUBCASE("Asymmetric Power Sensor - Branch_from") {
-        PowerSensorInput<false> asym_power_sensor_input{};
-        asym_power_sensor_input.id = 0;
-        asym_power_sensor_input.measured_object = 1;
-        asym_power_sensor_input.measured_terminal_type = MeasuredTerminalType::branch_from;
-        asym_power_sensor_input.power_sigma = 1.0 * 1e5;
-        asym_power_sensor_input.p_measured = 1.0 * 1e3 * RealValue<false>{1.0};
-        asym_power_sensor_input.q_measured = 0.8 * 1e3 * RealValue<false>{1.0};
-        asym_power_sensor_input.p_sigma = RealValue<false>{nan};
-        asym_power_sensor_input.q_sigma = RealValue<false>{nan};
-
-        ComplexValue<true> const s_sym = (0.9 * 1e3 + 1i * 0.7 * 1e3) / 1e6;
-        ComplexValue<false> const s_asym = s_sym * RealValue<false>{1.0};
-
-        PowerSensor<false> asym_power_sensor{asym_power_sensor_input};
-
-        PowerSensorCalcParam<true> sym_sensor_param = asym_power_sensor.calc_param<true>();
-        PowerSensorCalcParam<false> asym_sensor_param = asym_power_sensor.calc_param<false>();
-
-        PowerSensorOutput<true> sym_sensor_output = asym_power_sensor.get_output<true>(s_sym);
-        PowerSensorOutput<false> sym_sensor_output_asym_param = asym_power_sensor.get_output<false>(s_asym);
-
-        // Check symmetric output for symmetric parameters
-        CHECK(sym_sensor_param.p_variance == doctest::Approx(9.0 / 1e2 / 2));
-        CHECK(sym_sensor_param.q_variance == doctest::Approx(9.0 / 1e2 / 2));
-        CHECK(real(sym_sensor_param.value) == doctest::Approx(3.0 * 1e-3));
-        CHECK(imag(sym_sensor_param.value) == doctest::Approx(24.0 * 1e-4));
-
-        CHECK(sym_sensor_output.id == 0);
-        CHECK(sym_sensor_output.energized == 1);
-        CHECK(sym_sensor_output.p_residual == doctest::Approx(2.1 * 1e3));
-        CHECK(sym_sensor_output.q_residual == doctest::Approx(1.7 * 1e3));
-
-        // Check asymmetric output for asymmetric parameters
-        CHECK(asym_sensor_param.p_variance[0] == doctest::Approx(9.0 / 1e2 / 2));
-        CHECK(asym_sensor_param.q_variance[1] == doctest::Approx(9.0 / 1e2 / 2));
-        CHECK(real(asym_sensor_param.value[0]) == doctest::Approx(3.0 * 1e-3));
-        CHECK(imag(asym_sensor_param.value[1]) == doctest::Approx(24.0 * 1e-4));
-
-        CHECK(sym_sensor_output_asym_param.id == 0);
-        CHECK(sym_sensor_output_asym_param.energized == 1);
-        CHECK(sym_sensor_output_asym_param.p_residual[0] == doctest::Approx(2.1 * 1e3 / 3.0));
-        CHECK(sym_sensor_output_asym_param.q_residual[1] == doctest::Approx(1.7 * 1e3 / 3.0));
-
-        CHECK(asym_power_sensor.get_terminal_type() == MeasuredTerminalType::branch_from);
-
-        // -------- Update power sensor --------
-        PowerSensorUpdate<false> asym_power_sensor_update{};
-        asym_power_sensor_update.power_sigma = 2.0 * 1e5;
-        asym_power_sensor_update.p_measured = 3.0 * 1e3 * RealValue<false>{1.0};
-        asym_power_sensor_update.q_measured = 4.0 * 1e3 * RealValue<false>{1.0};
-        asym_power_sensor_update.p_sigma = RealValue<false>{nan};
-        asym_power_sensor_update.q_sigma = RealValue<false>{nan};
-        asym_power_sensor.update(asym_power_sensor_update);
-
-        sym_sensor_param = asym_power_sensor.calc_param<true>();
-        asym_sensor_param = asym_power_sensor.calc_param<false>();
-
-        CHECK(asym_power_sensor.get_terminal_type() == MeasuredTerminalType::branch_from);
-
-        sym_sensor_output = asym_power_sensor.get_output<true>(s_sym);
-        sym_sensor_output_asym_param = asym_power_sensor.get_output<false>(s_asym);
-
-        // Check symmetric output for symmetric parameters
-        CHECK(sym_sensor_param.p_variance == doctest::Approx(3.6 / 1e1 / 2));
-        CHECK(sym_sensor_param.q_variance == doctest::Approx(3.6 / 1e1 / 2));
-        CHECK(real(sym_sensor_param.value) == doctest::Approx(9.0 * 1e-3));
-        CHECK(imag(sym_sensor_param.value) == doctest::Approx(12.0 * 1e-3));
-
-        CHECK(sym_sensor_output.p_residual == doctest::Approx(8.1 * 1e3));
-        CHECK(sym_sensor_output.q_residual == doctest::Approx(11.3 * 1e3));
-
-        // Check asymmetric output for asymmetric parameters
-        CHECK(asym_sensor_param.p_variance[0] == doctest::Approx(3.6 / 1e1 / 2));
-        CHECK(asym_sensor_param.q_variance[1] == doctest::Approx(3.6 / 1e1 / 2));
-        CHECK(real(asym_sensor_param.value[0]) == doctest::Approx(9.0 * 1e-3));
-        CHECK(imag(asym_sensor_param.value[1]) == doctest::Approx(12.0 * 1e-3));
-
-        CHECK(sym_sensor_output_asym_param.p_residual[0] == doctest::Approx(8.1 * 1e3 / 3.0));
-        CHECK(sym_sensor_output_asym_param.q_residual[1] == doctest::Approx(11.3 * 1e3 / 3.0));
-
-        // update with partial nan
-        asym_power_sensor_update.p_measured = {6.0 * 1e3, nan, 7.0 * 1e3};
-        asym_power_sensor_update.q_measured = {8.0 * 1e3, 9.0 * 1e3, nan};
-        asym_power_sensor.update(asym_power_sensor_update);
-
-        sym_sensor_param = asym_power_sensor.calc_param<true>();
-        asym_sensor_param = asym_power_sensor.calc_param<false>();
-
-        CHECK(real(sym_sensor_param.value) == doctest::Approx(16.0 * 1e-3));
-        CHECK(imag(sym_sensor_param.value) == doctest::Approx(21.0 * 1e-3));
-
-        CHECK(real(asym_sensor_param.value[0]) == doctest::Approx(18.0 * 1e-3));
-        CHECK(real(asym_sensor_param.value[1]) == doctest::Approx(9.0 * 1e-3));
-        CHECK(real(asym_sensor_param.value[2]) == doctest::Approx(21.0 * 1e-3));
-        CHECK(imag(asym_sensor_param.value[0]) == doctest::Approx(24.0 * 1e-3));
-        CHECK(imag(asym_sensor_param.value[1]) == doctest::Approx(27.0 * 1e-3));
-        CHECK(imag(asym_sensor_param.value[2]) == doctest::Approx(12.0 * 1e-3));
-    }
-
-    SUBCASE("Asymmetric Power Sensor - Branch_to") {
-        PowerSensorInput<false> asym_power_sensor_input{};
-        asym_power_sensor_input.id = 0;
-        asym_power_sensor_input.measured_object = 1;
-        asym_power_sensor_input.measured_terminal_type = MeasuredTerminalType::branch_to;
-        asym_power_sensor_input.power_sigma = 1.0 * 1e5;
-        asym_power_sensor_input.p_measured = 1.0 * 1e3 * RealValue<false>{1.0};
-        asym_power_sensor_input.q_measured = 0.8 * 1e3 * RealValue<false>{1.0};
-        asym_power_sensor_input.p_sigma = RealValue<false>{nan};
-        asym_power_sensor_input.q_sigma = RealValue<false>{nan};
-
-        ComplexValue<true> const s_sym = (0.9 * 1e3 + 1i * 0.7 * 1e3) / 1e6;
-        ComplexValue<false> const s_asym = s_sym * RealValue<false>{1.0};
-
-        PowerSensor<false> asym_power_sensor{asym_power_sensor_input};
-
-        PowerSensorCalcParam<true> sym_sensor_param = asym_power_sensor.calc_param<true>();
-        PowerSensorCalcParam<false> asym_sensor_param = asym_power_sensor.calc_param<false>();
-
-        PowerSensorOutput<true> sym_sensor_output = asym_power_sensor.get_output<true>(s_sym);
-        PowerSensorOutput<false> sym_sensor_output_asym_param = asym_power_sensor.get_output<false>(s_asym);
-
-        // Check symmetric output for symmetric parameters
-        CHECK(sym_sensor_param.p_variance == doctest::Approx(9.0 / 1e2 / 2));
-        CHECK(sym_sensor_param.q_variance == doctest::Approx(9.0 / 1e2 / 2));
-        CHECK(real(sym_sensor_param.value) == doctest::Approx(3.0 * 1e-3));
-        CHECK(imag(sym_sensor_param.value) == doctest::Approx(24.0 * 1e-4));
-
-        CHECK(sym_sensor_output.id == 0);
-        CHECK(sym_sensor_output.energized == 1);
-        CHECK(sym_sensor_output.p_residual == doctest::Approx(2.1 * 1e3));
-        CHECK(sym_sensor_output.q_residual == doctest::Approx(1.7 * 1e3));
-
-        // Check asymmetric output for asymmetric parameters
-        CHECK(asym_sensor_param.p_variance[0] == doctest::Approx(9.0 / 1e2 / 2));
-        CHECK(asym_sensor_param.q_variance[1] == doctest::Approx(9.0 / 1e2 / 2));
-        CHECK(real(asym_sensor_param.value[0]) == doctest::Approx(3.0 * 1e-3));
-        CHECK(imag(asym_sensor_param.value[1]) == doctest::Approx(24.0 * 1e-4));
-
-        CHECK(sym_sensor_output_asym_param.id == 0);
-        CHECK(sym_sensor_output_asym_param.energized == 1);
-        CHECK(sym_sensor_output_asym_param.p_residual[0] == doctest::Approx(2.1 * 1e3 / 3.0));
-        CHECK(sym_sensor_output_asym_param.q_residual[1] == doctest::Approx(1.7 * 1e3 / 3.0));
-
-        CHECK(asym_power_sensor.get_terminal_type() == MeasuredTerminalType::branch_to);
-
-        // -------- Update power sensor --------
-        PowerSensorUpdate<false> asym_power_sensor_update{};
-        asym_power_sensor_update.power_sigma = 2.0 * 1e5;
-        asym_power_sensor_update.p_measured = 3.0 * 1e3 * RealValue<false>{1.0};
-        asym_power_sensor_update.q_measured = 4.0 * 1e3 * RealValue<false>{1.0};
-        asym_power_sensor_update.p_sigma = RealValue<false>{nan};
-        asym_power_sensor_update.q_sigma = RealValue<false>{nan};
-        asym_power_sensor.update(asym_power_sensor_update);
-
-        sym_sensor_param = asym_power_sensor.calc_param<true>();
-        asym_sensor_param = asym_power_sensor.calc_param<false>();
-
-        CHECK(asym_power_sensor.get_terminal_type() == MeasuredTerminalType::branch_to);
-
-        sym_sensor_output = asym_power_sensor.get_output<true>(s_sym);
-        sym_sensor_output_asym_param = asym_power_sensor.get_output<false>(s_asym);
-
-        // Check symmetric output for symmetric parameters
-        CHECK(sym_sensor_param.p_variance == doctest::Approx(3.6 / 1e1 / 2));
-        CHECK(sym_sensor_param.q_variance == doctest::Approx(3.6 / 1e1 / 2));
-        CHECK(real(sym_sensor_param.value) == doctest::Approx(9.0 * 1e-3));
-        CHECK(imag(sym_sensor_param.value) == doctest::Approx(12.0 * 1e-3));
-
-        CHECK(sym_sensor_output.p_residual == doctest::Approx(8.1 * 1e3));
-        CHECK(sym_sensor_output.q_residual == doctest::Approx(11.3 * 1e3));
-
-        // Check asymmetric output for asymmetric parameters
-        CHECK(asym_sensor_param.p_variance[0] == doctest::Approx(3.6 / 1e1 / 2));
-        CHECK(asym_sensor_param.q_variance[1] == doctest::Approx(3.6 / 1e1 / 2));
-        CHECK(real(asym_sensor_param.value[0]) == doctest::Approx(9.0 * 1e-3));
-        CHECK(imag(asym_sensor_param.value[1]) == doctest::Approx(12.0 * 1e-3));
-
-        CHECK(sym_sensor_output_asym_param.p_residual[0] == doctest::Approx(8.1 * 1e3 / 3.0));
-        CHECK(sym_sensor_output_asym_param.q_residual[1] == doctest::Approx(11.3 * 1e3 / 3.0));
-
-        // update with partial nan
-        asym_power_sensor_update.p_measured = {6.0 * 1e3, nan, 7.0 * 1e3};
-        asym_power_sensor_update.q_measured = {8.0 * 1e3, 9.0 * 1e3, nan};
-        asym_power_sensor.update(asym_power_sensor_update);
-
-        sym_sensor_param = asym_power_sensor.calc_param<true>();
-        asym_sensor_param = asym_power_sensor.calc_param<false>();
-
-        CHECK(real(sym_sensor_param.value) == doctest::Approx(16.0 * 1e-3));
-        CHECK(imag(sym_sensor_param.value) == doctest::Approx(21.0 * 1e-3));
-
-        CHECK(real(asym_sensor_param.value[0]) == doctest::Approx(18.0 * 1e-3));
-        CHECK(real(asym_sensor_param.value[1]) == doctest::Approx(9.0 * 1e-3));
-        CHECK(real(asym_sensor_param.value[2]) == doctest::Approx(21.0 * 1e-3));
-        CHECK(imag(asym_sensor_param.value[0]) == doctest::Approx(24.0 * 1e-3));
-        CHECK(imag(asym_sensor_param.value[1]) == doctest::Approx(27.0 * 1e-3));
-        CHECK(imag(asym_sensor_param.value[2]) == doctest::Approx(12.0 * 1e-3));
-    }
-
-    SUBCASE("Asymmetric Power Sensor - Source") {
-        PowerSensorInput<false> asym_power_sensor_input{};
-        asym_power_sensor_input.id = 0;
-        asym_power_sensor_input.measured_object = 1;
-        asym_power_sensor_input.measured_terminal_type = MeasuredTerminalType::source;
-        asym_power_sensor_input.power_sigma = 1.0 * 1e5;
-        asym_power_sensor_input.p_measured = 1.0 * 1e3 * RealValue<false>{1.0};
-        asym_power_sensor_input.q_measured = 0.8 * 1e3 * RealValue<false>{1.0};
-        asym_power_sensor_input.p_sigma = RealValue<false>{nan};
-        asym_power_sensor_input.q_sigma = RealValue<false>{nan};
-
-        ComplexValue<true> const s_sym = (0.9 * 1e3 + 1i * 0.7 * 1e3) / 1e6;
-        ComplexValue<false> const s_asym = s_sym * RealValue<false>{1.0};
-
-        PowerSensor<false> asym_power_sensor{asym_power_sensor_input};
-
-        PowerSensorCalcParam<true> sym_sensor_param = asym_power_sensor.calc_param<true>();
-        PowerSensorCalcParam<false> asym_sensor_param = asym_power_sensor.calc_param<false>();
-
-        PowerSensorOutput<true> sym_sensor_output = asym_power_sensor.get_output<true>(s_sym);
-        PowerSensorOutput<false> sym_sensor_output_asym_param = asym_power_sensor.get_output<false>(s_asym);
-
-        // Check symmetric output for symmetric parameters
-        CHECK(sym_sensor_param.p_variance == doctest::Approx(9.0 / 1e2 / 2));
-        CHECK(sym_sensor_param.q_variance == doctest::Approx(9.0 / 1e2 / 2));
-        CHECK(real(sym_sensor_param.value) == doctest::Approx(3.0 * 1e-3));
-        CHECK(imag(sym_sensor_param.value) == doctest::Approx(24.0 * 1e-4));
-=======
     SUBCASE("Asymmetric Power Sensor - generator, branch_from, branch_to, source") {
         for (auto const terminal_type : {MeasuredTerminalType::generator, MeasuredTerminalType::branch_from,
                                          MeasuredTerminalType::branch_to, MeasuredTerminalType::source}) {
@@ -1156,20 +266,23 @@
             asym_power_sensor_input.power_sigma = 1.0 * 1e5;
             asym_power_sensor_input.p_measured = 1.0 * 1e3 * RealValue<false>{1.0};
             asym_power_sensor_input.q_measured = 0.8 * 1e3 * RealValue<false>{1.0};
+            asym_power_sensor_input.p_sigma = r_nan;
+            asym_power_sensor_input.q_sigma = r_nan;
 
             ComplexValue<true> const s_sym = (0.9 * 1e3 + 1i * 0.7 * 1e3) / 1e6;
             ComplexValue<false> const s_asym = s_sym * RealValue<false>{1.0};
 
             PowerSensor<false> asym_power_sensor{asym_power_sensor_input};
 
-            SensorCalcParam<true> sym_sensor_param = asym_power_sensor.calc_param<true>();
-            SensorCalcParam<false> asym_sensor_param = asym_power_sensor.calc_param<false>();
+            PowerSensorCalcParam<true> sym_sensor_param = asym_power_sensor.calc_param<true>();
+            PowerSensorCalcParam<false> asym_sensor_param = asym_power_sensor.calc_param<false>();
 
             PowerSensorOutput<true> asym_sensor_output = asym_power_sensor.get_output<true>(s_sym);
             PowerSensorOutput<false> asym_sensor_output_asym_param = asym_power_sensor.get_output<false>(s_asym);
 
             // Check asymmetric output for symmetric parameters
-            CHECK(sym_sensor_param.variance == doctest::Approx(9.0 / 1e2));
+            CHECK(sym_sensor_param.p_variance == doctest::Approx(9.0 / 1e2 / 2));
+            CHECK(sym_sensor_param.q_variance == doctest::Approx(9.0 / 1e2 / 2));
             CHECK(real(sym_sensor_param.value) == doctest::Approx(3.0 * 1e-3));
             CHECK(imag(sym_sensor_param.value) == doctest::Approx(24.0 * 1e-4));
 
@@ -1179,7 +292,8 @@
             CHECK(asym_sensor_output.q_residual == doctest::Approx(1.7 * 1e3));
 
             // Check asymmetric output for asymmetric parameters
-            CHECK(asym_sensor_param.variance == doctest::Approx(9.0 / 1e2));
+            CHECK(asym_sensor_param.p_variance[0] == doctest::Approx(9.0 / 1e2 / 2));
+            CHECK(asym_sensor_param.q_variance[1] == doctest::Approx(9.0 / 1e2 / 2));
             CHECK(real(asym_sensor_param.value[0]) == doctest::Approx(3.0 * 1e-3));
             CHECK(imag(asym_sensor_param.value[1]) == doctest::Approx(24.0 * 1e-4));
 
@@ -1195,6 +309,8 @@
             asym_power_sensor_update.power_sigma = 2.0 * 1e5;
             asym_power_sensor_update.p_measured = 3.0 * 1e3 * RealValue<false>{1.0};
             asym_power_sensor_update.q_measured = 4.0 * 1e3 * RealValue<false>{1.0};
+            asym_power_sensor_update.p_sigma = r_nan;
+            asym_power_sensor_update.q_sigma = r_nan;
             asym_power_sensor.update(asym_power_sensor_update);
 
             sym_sensor_param = asym_power_sensor.calc_param<true>();
@@ -1206,7 +322,8 @@
             asym_sensor_output_asym_param = asym_power_sensor.get_output<false>(s_asym);
 
             // Check asymmetric output for symmetric parameters
-            CHECK(sym_sensor_param.variance == doctest::Approx(3.6 / 1e1));
+            CHECK(sym_sensor_param.p_variance == doctest::Approx(3.6 / 1e1 / 2));
+            CHECK(sym_sensor_param.q_variance == doctest::Approx(3.6 / 1e1 / 2));
             CHECK(real(sym_sensor_param.value) == doctest::Approx(9.0 * 1e-3));
             CHECK(imag(sym_sensor_param.value) == doctest::Approx(12.0 * 1e-3));
 
@@ -1214,7 +331,8 @@
             CHECK(asym_sensor_output.q_residual == doctest::Approx(11.3 * 1e3));
 
             // Check asymmetric output for asymmetric parameters
-            CHECK(asym_sensor_param.variance == doctest::Approx(3.6 / 1e1));
+            CHECK(asym_sensor_param.p_variance[0] == doctest::Approx(3.6 / 1e1 / 2));
+            CHECK(asym_sensor_param.q_variance[1] == doctest::Approx(3.6 / 1e1 / 2));
             CHECK(real(asym_sensor_param.value[0]) == doctest::Approx(9.0 * 1e-3));
             CHECK(imag(asym_sensor_param.value[1]) == doctest::Approx(12.0 * 1e-3));
 
@@ -1244,7 +362,6 @@
     SUBCASE("Asymmetric Power Sensor - shunt, load") {
         for (auto const terminal_type : {MeasuredTerminalType::shunt, MeasuredTerminalType::load}) {
             CAPTURE(terminal_type);
->>>>>>> 8d08838f
 
             PowerSensorInput<false> asym_power_sensor_input{};
             asym_power_sensor_input.id = 0;
@@ -1253,65 +370,23 @@
             asym_power_sensor_input.power_sigma = 1.0 * 1e5;
             asym_power_sensor_input.p_measured = 1.0 * 1e3 * RealValue<false>{1.0};
             asym_power_sensor_input.q_measured = 0.8 * 1e3 * RealValue<false>{1.0};
-
-<<<<<<< HEAD
-        // Check asymmetric output for asymmetric parameters
-        CHECK(asym_sensor_param.p_variance[0] == doctest::Approx(9.0 / 1e2 / 2));
-        CHECK(asym_sensor_param.q_variance[1] == doctest::Approx(9.0 / 1e2 / 2));
-        CHECK(real(asym_sensor_param.value[0]) == doctest::Approx(3.0 * 1e-3));
-        CHECK(imag(asym_sensor_param.value[1]) == doctest::Approx(24.0 * 1e-4));
-=======
+            asym_power_sensor_input.p_sigma = r_nan;
+            asym_power_sensor_input.q_sigma = r_nan;
+
             ComplexValue<true> const s_sym = (0.9 * 1e3 + 1i * 0.7 * 1e3) / 1e6;
             ComplexValue<false> const s_asym = s_sym * RealValue<false>{1.0};
->>>>>>> 8d08838f
 
             PowerSensor<false> asym_power_sensor{asym_power_sensor_input};
 
-            SensorCalcParam<true> sym_sensor_param = asym_power_sensor.calc_param<true>();
-            SensorCalcParam<false> asym_sensor_param = asym_power_sensor.calc_param<false>();
-
-<<<<<<< HEAD
-        // -------- Update power sensor --------
-        PowerSensorUpdate<false> asym_power_sensor_update{};
-        asym_power_sensor_update.power_sigma = 2.0 * 1e5;
-        asym_power_sensor_update.p_measured = 3.0 * 1e3 * RealValue<false>{1.0};
-        asym_power_sensor_update.q_measured = 4.0 * 1e3 * RealValue<false>{1.0};
-        asym_power_sensor_update.p_sigma = RealValue<false>{nan};
-        asym_power_sensor_update.q_sigma = RealValue<false>{nan};
-        asym_power_sensor.update(asym_power_sensor_update);
-
-        sym_sensor_param = asym_power_sensor.calc_param<true>();
-        asym_sensor_param = asym_power_sensor.calc_param<false>();
-
-        CHECK(asym_power_sensor.get_terminal_type() == MeasuredTerminalType::source);
-
-        sym_sensor_output = asym_power_sensor.get_output<true>(s_sym);
-        sym_sensor_output_asym_param = asym_power_sensor.get_output<false>(s_asym);
-
-        // Check symmetric output for symmetric parameters
-        CHECK(sym_sensor_param.p_variance == doctest::Approx(3.6 / 1e1 / 2));
-        CHECK(sym_sensor_param.q_variance == doctest::Approx(3.6 / 1e1 / 2));
-        CHECK(real(sym_sensor_param.value) == doctest::Approx(9.0 * 1e-3));
-        CHECK(imag(sym_sensor_param.value) == doctest::Approx(12.0 * 1e-3));
-
-        CHECK(sym_sensor_output.p_residual == doctest::Approx(8.1 * 1e3));
-        CHECK(sym_sensor_output.q_residual == doctest::Approx(11.3 * 1e3));
-
-        // Check asymmetric output for asymmetric parameters
-        CHECK(asym_sensor_param.p_variance[0] == doctest::Approx(3.6 / 1e1 / 2));
-        CHECK(asym_sensor_param.q_variance[1] == doctest::Approx(3.6 / 1e1 / 2));
-        CHECK(real(asym_sensor_param.value[0]) == doctest::Approx(9.0 * 1e-3));
-        CHECK(imag(asym_sensor_param.value[1]) == doctest::Approx(12.0 * 1e-3));
-
-        CHECK(sym_sensor_output_asym_param.p_residual[0] == doctest::Approx(8.1 * 1e3 / 3.0));
-        CHECK(sym_sensor_output_asym_param.q_residual[1] == doctest::Approx(11.3 * 1e3 / 3.0));
-=======
+            PowerSensorCalcParam<true> sym_sensor_param = asym_power_sensor.calc_param<true>();
+            PowerSensorCalcParam<false> asym_sensor_param = asym_power_sensor.calc_param<false>();
+
             PowerSensorOutput<true> asym_sensor_output = asym_power_sensor.get_output<true>(s_sym);
             PowerSensorOutput<false> asym_sensor_output_asym_param = asym_power_sensor.get_output<false>(s_asym);
->>>>>>> 8d08838f
 
             // Check asymmetric output for symmetric parameters
-            CHECK(sym_sensor_param.variance == doctest::Approx(9.0 / 1e2));
+            CHECK(sym_sensor_param.p_variance == doctest::Approx(9.0 / 1e2 / 2));
+            CHECK(sym_sensor_param.q_variance == doctest::Approx(9.0 / 1e2 / 2));
             CHECK(real(sym_sensor_param.value) == doctest::Approx(-3.0 * 1e-3));
             CHECK(imag(sym_sensor_param.value) == doctest::Approx(-24.0 * 1e-4));
 
@@ -1321,7 +396,8 @@
             CHECK(asym_sensor_output.q_residual == doctest::Approx(3.1 * 1e3));
 
             // Check asymmetric output for asymmetric parameters
-            CHECK(asym_sensor_param.variance == doctest::Approx(9.0 / 1e2));
+            CHECK(asym_sensor_param.p_variance[0] == doctest::Approx(9.0 / 1e2 / 2));
+            CHECK(asym_sensor_param.q_variance[1] == doctest::Approx(9.0 / 1e2 / 2));
             CHECK(real(asym_sensor_param.value[0]) == doctest::Approx(-3.0 * 1e-3));
             CHECK(imag(asym_sensor_param.value[1]) == doctest::Approx(-24.0 * 1e-4));
 
@@ -1330,223 +406,47 @@
             CHECK(asym_sensor_output_asym_param.p_residual[0] == doctest::Approx(3.9 * 1e3 / 3.0));
             CHECK(asym_sensor_output_asym_param.q_residual[1] == doctest::Approx(3.1 * 1e3 / 3.0));
 
-<<<<<<< HEAD
-    SUBCASE("Asymmetric Power Sensor - Shunt") {
-        PowerSensorInput<false> asym_power_sensor_input{};
-        asym_power_sensor_input.id = 0;
-        asym_power_sensor_input.measured_object = 1;
-        asym_power_sensor_input.measured_terminal_type = MeasuredTerminalType::shunt;
-        asym_power_sensor_input.power_sigma = 1.0 * 1e5;
-        asym_power_sensor_input.p_measured = 1.0 * 1e3 * RealValue<false>{1.0};
-        asym_power_sensor_input.q_measured = 0.8 * 1e3 * RealValue<false>{1.0};
-        asym_power_sensor_input.p_sigma = RealValue<false>{nan};
-        asym_power_sensor_input.q_sigma = RealValue<false>{nan};
-=======
             CHECK(asym_power_sensor.get_terminal_type() == terminal_type);
->>>>>>> 8d08838f
 
             // -------- Update power sensor --------
             PowerSensorUpdate<false> asym_power_sensor_update{};
             asym_power_sensor_update.power_sigma = 2.0 * 1e5;
             asym_power_sensor_update.p_measured = 3.0 * 1e3 * RealValue<false>{1.0};
             asym_power_sensor_update.q_measured = 4.0 * 1e3 * RealValue<false>{1.0};
+            asym_power_sensor_update.p_sigma = r_nan;
+            asym_power_sensor_update.q_sigma = r_nan;
             asym_power_sensor.update(asym_power_sensor_update);
 
-<<<<<<< HEAD
-        PowerSensorCalcParam<true> sym_sensor_param = asym_power_sensor.calc_param<true>();
-        PowerSensorCalcParam<false> asym_sensor_param = asym_power_sensor.calc_param<false>();
-=======
             sym_sensor_param = asym_power_sensor.calc_param<true>();
             asym_sensor_param = asym_power_sensor.calc_param<false>();
->>>>>>> 8d08838f
 
             CHECK(asym_power_sensor.get_terminal_type() == terminal_type);
 
-<<<<<<< HEAD
-        // Check symmetric output for symmetric parameters
-        CHECK(sym_sensor_param.p_variance == doctest::Approx(9.0 / 1e2 / 2));
-        CHECK(sym_sensor_param.q_variance == doctest::Approx(9.0 / 1e2 / 2));
-        CHECK(real(sym_sensor_param.value) == doctest::Approx(-3.0 * 1e-3));
-        CHECK(imag(sym_sensor_param.value) == doctest::Approx(-24.0 * 1e-4));
-=======
             asym_sensor_output = asym_power_sensor.get_output<true>(s_sym);
             asym_sensor_output_asym_param = asym_power_sensor.get_output<false>(s_asym);
->>>>>>> 8d08838f
 
             // Check asymmetric output for symmetric parameters
-            CHECK(sym_sensor_param.variance == doctest::Approx(3.6 / 1e1));
+            CHECK(sym_sensor_param.p_variance == doctest::Approx(3.6 / 1e1 / 2));
+            CHECK(sym_sensor_param.q_variance == doctest::Approx(3.6 / 1e1 / 2));
             CHECK(real(sym_sensor_param.value) == doctest::Approx(-9.0 * 1e-3));
             CHECK(imag(sym_sensor_param.value) == doctest::Approx(-12.0 * 1e-3));
 
-<<<<<<< HEAD
-        // Check asymmetric output for asymmetric parameters
-        CHECK(asym_sensor_param.p_variance[0] == doctest::Approx(9.0 / 1e2 / 2));
-        CHECK(asym_sensor_param.q_variance[1] == doctest::Approx(9.0 / 1e2 / 2));
-        CHECK(real(asym_sensor_param.value[0]) == doctest::Approx(-3.0 * 1e-3));
-        CHECK(imag(asym_sensor_param.value[1]) == doctest::Approx(-24.0 * 1e-4));
-
-        CHECK(sym_sensor_output_asym_param.id == 0);
-        CHECK(sym_sensor_output_asym_param.energized == 1);
-        CHECK(sym_sensor_output_asym_param.p_residual[0] == doctest::Approx(3.9 * 1e3 / 3.0));
-        CHECK(sym_sensor_output_asym_param.q_residual[1] == doctest::Approx(3.1 * 1e3 / 3.0));
-
-        CHECK(asym_power_sensor.get_terminal_type() == MeasuredTerminalType::shunt);
-
-        // -------- Update power sensor --------
-        PowerSensorUpdate<false> asym_power_sensor_update{};
-        asym_power_sensor_update.power_sigma = 2.0 * 1e5;
-        asym_power_sensor_update.p_measured = 3.0 * 1e3 * RealValue<false>{1.0};
-        asym_power_sensor_update.q_measured = 4.0 * 1e3 * RealValue<false>{1.0};
-        asym_power_sensor_update.p_sigma = RealValue<false>{nan};
-        asym_power_sensor_update.q_sigma = RealValue<false>{nan};
-        asym_power_sensor.update(asym_power_sensor_update);
-=======
             CHECK(asym_sensor_output.p_residual == doctest::Approx(9.9 * 1e3));
             CHECK(asym_sensor_output.q_residual == doctest::Approx(12.7 * 1e3));
 
             // Check asymmetric output for asymmetric parameters
-            CHECK(asym_sensor_param.variance == doctest::Approx(3.6 / 1e1));
+            CHECK(asym_sensor_param.p_variance[0] == doctest::Approx(3.6 / 1e1 / 2));
+            CHECK(asym_sensor_param.q_variance[1] == doctest::Approx(3.6 / 1e1 / 2));
             CHECK(real(asym_sensor_param.value[0]) == doctest::Approx(-9.0 * 1e-3));
             CHECK(imag(asym_sensor_param.value[1]) == doctest::Approx(-12.0 * 1e-3));
->>>>>>> 8d08838f
 
             CHECK(asym_sensor_output_asym_param.p_residual[0] == doctest::Approx(9.9 * 1e3 / 3.0));
             CHECK(asym_sensor_output_asym_param.q_residual[1] == doctest::Approx(12.7 * 1e3 / 3.0));
 
-<<<<<<< HEAD
-        CHECK(asym_power_sensor.get_terminal_type() == MeasuredTerminalType::shunt);
-
-        sym_sensor_output = asym_power_sensor.get_output<true>(s_sym);
-        sym_sensor_output_asym_param = asym_power_sensor.get_output<false>(s_asym);
-
-        // Check symmetric output for symmetric parameters
-        CHECK(sym_sensor_param.p_variance == doctest::Approx(3.6 / 1e1 / 2));
-        CHECK(sym_sensor_param.q_variance == doctest::Approx(3.6 / 1e1 / 2));
-        CHECK(real(sym_sensor_param.value) == doctest::Approx(-9.0 * 1e-3));
-        CHECK(imag(sym_sensor_param.value) == doctest::Approx(-12.0 * 1e-3));
-
-        CHECK(sym_sensor_output.p_residual == doctest::Approx(9.9 * 1e3));
-        CHECK(sym_sensor_output.q_residual == doctest::Approx(12.7 * 1e3));
-
-        // Check asymmetric output for asymmetric parameters
-        CHECK(asym_sensor_param.p_variance[0] == doctest::Approx(3.6 / 1e1 / 2));
-        CHECK(asym_sensor_param.q_variance[1] == doctest::Approx(3.6 / 1e1 / 2));
-        CHECK(real(asym_sensor_param.value[0]) == doctest::Approx(-9.0 * 1e-3));
-        CHECK(imag(asym_sensor_param.value[1]) == doctest::Approx(-12.0 * 1e-3));
-
-        CHECK(sym_sensor_output_asym_param.p_residual[0] == doctest::Approx(9.9 * 1e3 / 3.0));
-        CHECK(sym_sensor_output_asym_param.q_residual[1] == doctest::Approx(12.7 * 1e3 / 3.0));
-
-        // update with partial nan
-        asym_power_sensor_update.p_measured = {6.0 * 1e3, nan, 7.0 * 1e3};
-        asym_power_sensor_update.q_measured = {8.0 * 1e3, 9.0 * 1e3, nan};
-        asym_power_sensor.update(asym_power_sensor_update);
-
-        sym_sensor_param = asym_power_sensor.calc_param<true>();
-        asym_sensor_param = asym_power_sensor.calc_param<false>();
-
-        CHECK(real(sym_sensor_param.value) == doctest::Approx(-16.0 * 1e-3));
-        CHECK(imag(sym_sensor_param.value) == doctest::Approx(-21.0 * 1e-3));
-
-        CHECK(real(asym_sensor_param.value[0]) == doctest::Approx(-18.0 * 1e-3));
-        CHECK(real(asym_sensor_param.value[1]) == doctest::Approx(-9.0 * 1e-3));
-        CHECK(real(asym_sensor_param.value[2]) == doctest::Approx(-21.0 * 1e-3));
-        CHECK(imag(asym_sensor_param.value[0]) == doctest::Approx(-24.0 * 1e-3));
-        CHECK(imag(asym_sensor_param.value[1]) == doctest::Approx(-27.0 * 1e-3));
-        CHECK(imag(asym_sensor_param.value[2]) == doctest::Approx(-12.0 * 1e-3));
-    }
-
-    SUBCASE("Asymmetric Power Sensor - Load") {
-        PowerSensorInput<false> asym_power_sensor_input{};
-        asym_power_sensor_input.id = 0;
-        asym_power_sensor_input.measured_object = 1;
-        asym_power_sensor_input.measured_terminal_type = MeasuredTerminalType::load;
-        asym_power_sensor_input.power_sigma = 1.0 * 1e5;
-        asym_power_sensor_input.p_measured = 1.0 * 1e3 * RealValue<false>{1.0};
-        asym_power_sensor_input.q_measured = 0.8 * 1e3 * RealValue<false>{1.0};
-        asym_power_sensor_input.p_sigma = RealValue<false>{nan};
-        asym_power_sensor_input.q_sigma = RealValue<false>{nan};
-
-        ComplexValue<true> const s_sym = (0.9 * 1e3 + 1i * 0.7 * 1e3) / 1e6;
-        ComplexValue<false> const s_asym = s_sym * RealValue<false>{1.0};
-
-        PowerSensor<false> asym_power_sensor{asym_power_sensor_input};
-
-        PowerSensorCalcParam<true> sym_sensor_param = asym_power_sensor.calc_param<true>();
-        PowerSensorCalcParam<false> asym_sensor_param = asym_power_sensor.calc_param<false>();
-
-        PowerSensorOutput<true> sym_sensor_output = asym_power_sensor.get_output<true>(s_sym);
-        PowerSensorOutput<false> sym_sensor_output_asym_param = asym_power_sensor.get_output<false>(s_asym);
-
-        // Check symmetric output for symmetric parameters
-        CHECK(sym_sensor_param.p_variance == doctest::Approx(9.0 / 1e2 / 2));
-        CHECK(sym_sensor_param.q_variance == doctest::Approx(9.0 / 1e2 / 2));
-        CHECK(real(sym_sensor_param.value) == doctest::Approx(-3.0 * 1e-3));
-        CHECK(imag(sym_sensor_param.value) == doctest::Approx(-24.0 * 1e-4));
-
-        CHECK(sym_sensor_output.id == 0);
-        CHECK(sym_sensor_output.energized == 1);
-        CHECK(sym_sensor_output.p_residual == doctest::Approx(3.9 * 1e3));
-        CHECK(sym_sensor_output.q_residual == doctest::Approx(3.1 * 1e3));
-
-        // Check asymmetric output for asymmetric parameters
-        CHECK(asym_sensor_param.p_variance[0] == doctest::Approx(9.0 / 1e2 / 2));
-        CHECK(asym_sensor_param.q_variance[1] == doctest::Approx(9.0 / 1e2 / 2));
-        CHECK(real(asym_sensor_param.value[0]) == doctest::Approx(-3.0 * 1e-3));
-        CHECK(imag(asym_sensor_param.value[1]) == doctest::Approx(-24.0 * 1e-4));
-
-        CHECK(sym_sensor_output_asym_param.id == 0);
-        CHECK(sym_sensor_output_asym_param.energized == 1);
-        CHECK(sym_sensor_output_asym_param.p_residual[0] == doctest::Approx(3.9 * 1e3 / 3.0));
-        CHECK(sym_sensor_output_asym_param.q_residual[1] == doctest::Approx(3.1 * 1e3 / 3.0));
-
-        CHECK(asym_power_sensor.get_terminal_type() == MeasuredTerminalType::load);
-
-        // -------- Update power sensor --------
-        PowerSensorUpdate<false> asym_power_sensor_update{};
-        asym_power_sensor_update.power_sigma = 2.0 * 1e5;
-        asym_power_sensor_update.p_measured = 3.0 * 1e3 * RealValue<false>{1.0};
-        asym_power_sensor_update.q_measured = 4.0 * 1e3 * RealValue<false>{1.0};
-        asym_power_sensor_update.p_sigma = RealValue<false>{nan};
-        asym_power_sensor_update.q_sigma = RealValue<false>{nan};
-        asym_power_sensor.update(asym_power_sensor_update);
-
-        sym_sensor_param = asym_power_sensor.calc_param<true>();
-        asym_sensor_param = asym_power_sensor.calc_param<false>();
-
-        CHECK(asym_power_sensor.get_terminal_type() == MeasuredTerminalType::load);
-
-        sym_sensor_output = asym_power_sensor.get_output<true>(s_sym);
-        sym_sensor_output_asym_param = asym_power_sensor.get_output<false>(s_asym);
-
-        // Check symmetric output for symmetric parameters
-        CHECK(sym_sensor_param.p_variance == doctest::Approx(3.6 / 1e1 / 2));
-        CHECK(sym_sensor_param.q_variance == doctest::Approx(3.6 / 1e1 / 2));
-        CHECK(real(sym_sensor_param.value) == doctest::Approx(-9.0 * 1e-3));
-        CHECK(imag(sym_sensor_param.value) == doctest::Approx(-12.0 * 1e-3));
-
-        CHECK(sym_sensor_output.p_residual == doctest::Approx(9.9 * 1e3));
-        CHECK(sym_sensor_output.q_residual == doctest::Approx(12.7 * 1e3));
-
-        // Check asymmetric output for asymmetric parameters
-        CHECK(asym_sensor_param.p_variance[0] == doctest::Approx(3.6 / 1e1 / 2));
-        CHECK(asym_sensor_param.q_variance[1] == doctest::Approx(3.6 / 1e1 / 2));
-        CHECK(real(asym_sensor_param.value[0]) == doctest::Approx(-9.0 * 1e-3));
-        CHECK(imag(asym_sensor_param.value[1]) == doctest::Approx(-12.0 * 1e-3));
-
-        CHECK(sym_sensor_output_asym_param.p_residual[0] == doctest::Approx(9.9 * 1e3 / 3.0));
-        CHECK(sym_sensor_output_asym_param.q_residual[1] == doctest::Approx(12.7 * 1e3 / 3.0));
-
-        // update with partial nan
-        asym_power_sensor_update.p_measured = {6.0 * 1e3, nan, 7.0 * 1e3};
-        asym_power_sensor_update.q_measured = {8.0 * 1e3, 9.0 * 1e3, nan};
-        asym_power_sensor.update(asym_power_sensor_update);
-=======
             // update with partial nan
             asym_power_sensor_update.p_measured = {6.0 * 1e3, nan, 7.0 * 1e3};
             asym_power_sensor_update.q_measured = {8.0 * 1e3, 9.0 * 1e3, nan};
             asym_power_sensor.update(asym_power_sensor_update);
->>>>>>> 8d08838f
 
             sym_sensor_param = asym_power_sensor.calc_param<true>();
             asym_sensor_param = asym_power_sensor.calc_param<false>();
@@ -1564,8 +464,6 @@
     }
 
     SUBCASE("Asymmetric Power Sensor - Partial initialization and full update") {
-        auto const r_nan = RealValue<false>{nan};
-
         PowerSensorInput<false> asym_power_sensor_input{};
         asym_power_sensor_input.p_measured = r_nan;
         asym_power_sensor_input.q_measured = RealValue<false>{1.0};
