--- conflicted
+++ resolved
@@ -1,213 +1,4 @@
 {
-<<<<<<< HEAD
-  "attributes": {},
-  "data": {
-    "line": [
-      {
-        "c0": 3.30744e-07,
-        "c1": 1.10248e-07,
-        "from_node": 3,
-        "from_status": 1,
-        "i_n": 10000,
-        "id": 12,
-        "r0": 7.9350000000000005,
-        "r1": 2.645,
-        "tan0": 0,
-        "tan1": 0,
-        "to_node": 4,
-        "to_status": 1,
-        "x0": 79.35,
-        "x1": 26.45
-      },
-      {
-        "c0": 8.81934e-08,
-        "c1": 2.93978e-08,
-        "from_node": 4,
-        "from_status": 1,
-        "i_n": 10000,
-        "id": 13,
-        "r0": 4.761,
-        "r1": 1.587,
-        "tan0": 0,
-        "tan1": 0,
-        "to_node": 5,
-        "to_status": 1,
-        "x0": 47.61,
-        "x1": 15.87
-      },
-      {
-        "c0": 2.8957533e-06,
-        "c1": 9.652511e-07,
-        "from_node": 5,
-        "from_status": 1,
-        "i_n": 10000,
-        "id": 14,
-        "r0": 17.442,
-        "r1": 5.814,
-        "tan0": 0,
-        "tan1": 0,
-        "to_node": 6,
-        "to_status": 1,
-        "x0": 174.57,
-        "x1": 58.19
-      },
-      {
-        "c0": 2.8957533e-06,
-        "c1": 9.652511e-07,
-        "from_node": 5,
-        "from_status": 1,
-        "i_n": 10000,
-        "id": 15,
-        "r0": 17.442,
-        "r1": 5.814,
-        "tan0": 0,
-        "tan1": 0,
-        "to_node": 6,
-        "to_status": 1,
-        "x0": 174.57,
-        "x1": 58.19
-      },
-      {
-        "c0": 2.8957533e-06,
-        "c1": 9.652511e-07,
-        "from_node": 6,
-        "from_status": 1,
-        "i_n": 10000,
-        "id": 16,
-        "r0": 17.442,
-        "r1": 5.814,
-        "tan0": 0,
-        "tan1": 0,
-        "to_node": 7,
-        "to_status": 1,
-        "x0": 174.57,
-        "x1": 58.19
-      },
-      {
-        "c0": 2.8957533e-06,
-        "c1": 9.652511e-07,
-        "from_node": 6,
-        "from_status": 1,
-        "i_n": 10000,
-        "id": 17,
-        "r0": 17.442,
-        "r1": 5.814,
-        "tan0": 0,
-        "tan1": 0,
-        "to_node": 7,
-        "to_status": 1,
-        "x0": 174.57,
-        "x1": 58.19
-      },
-      {
-        "c0": 8.81934e-08,
-        "c1": 2.93978e-08,
-        "from_node": 7,
-        "from_status": 1,
-        "i_n": 10000,
-        "id": 18,
-        "r0": 4.761,
-        "r1": 1.587,
-        "tan0": 0,
-        "tan1": 0,
-        "to_node": 8,
-        "to_status": 1,
-        "x0": 47.61,
-        "x1": 15.87
-      },
-      {
-        "c0": 1.65372e-07,
-        "c1": 5.5124e-08,
-        "from_node": 8,
-        "from_status": 1,
-        "i_n": 10000,
-        "id": 19,
-        "r0": 3.9675000000000002,
-        "r1": 1.3225,
-        "tan0": 0,
-        "tan1": 0,
-        "to_node": 9,
-        "to_status": 1,
-        "x0": 39.675,
-        "x1": 13.225
-      }
-    ],
-    "node": [
-      {
-        "id": 1,
-        "u_rated": 20000
-      },
-      {
-        "id": 2,
-        "u_rated": 20000
-      },
-      {
-        "id": 3,
-        "u_rated": 230000
-      },
-      {
-        "id": 4,
-        "u_rated": 230000
-      },
-      {
-        "id": 5,
-        "u_rated": 230000
-      },
-      {
-        "id": 6,
-        "u_rated": 230000
-      },
-      {
-        "id": 7,
-        "u_rated": 230000
-      },
-      {
-        "id": 8,
-        "u_rated": 230000
-      },
-      {
-        "id": 9,
-        "u_rated": 230000
-      },
-      {
-        "id": 10,
-        "u_rated": 20000
-      },
-      {
-        "id": 11,
-        "u_rated": 20000
-      }
-    ],
-    "shunt": [
-      {
-        "b0": 8e-05,
-        "b1": 3.780719e-05,
-        "g0": 0.0003780719,
-        "g1": 3.780719e-06,
-        "id": 28,
-        "node": 5,
-        "status": 1
-      },
-      {
-        "b0": 8e-05,
-        "b1": 6.616257e-05,
-        "g0": 0.0006616257,
-        "g1": 6.616257e-06,
-        "id": 29,
-        "node": 7,
-        "status": 1
-      }
-    ],
-    "source": [
-      {
-        "id": 20,
-        "node": 11,
-        "rx_ratio": 0.1,
-        "sk": 1e+20,
-        "status": 1,
-        "u_ref": 1.03,
-        "z01_ratio": 1
-=======
   "version": "1.0",
   "type": "input",
   "is_batch": false,
@@ -387,67 +178,28 @@
         "c0": 1.65372e-07,
         "tan0": 0.0,
         "i_n": 10000.0
->>>>>>> aff3f929
       }
     ],
     "sym_gen": [
       {
         "id": 21,
         "node": 1,
-<<<<<<< HEAD
-        "p_specified": 70000000,
-        "q_specified": 18000000,
-        "status": 1,
-        "type": 0
-=======
         "status": 1,
         "type": 0,
         "p_specified": 70000000.0,
         "q_specified": 18000000.0
->>>>>>> aff3f929
       },
       {
         "id": 22,
         "node": 2,
-<<<<<<< HEAD
-        "p_specified": 70000000,
-        "q_specified": 25000000,
-        "status": 1,
-        "type": 0
-=======
         "status": 1,
         "type": 0,
         "p_specified": 70000000.0,
         "q_specified": 25000000.0
->>>>>>> aff3f929
       },
       {
         "id": 23,
         "node": 10,
-<<<<<<< HEAD
-        "p_specified": 70000000,
-        "q_specified": 20000000,
-        "status": 1,
-        "type": 0
-      }
-    ],
-    "sym_load": [
-      {
-        "id": 24,
-        "node": 5,
-        "p_specified": 96000000,
-        "q_specified": 10000000,
-        "status": 1,
-        "type": 0
-      },
-      {
-        "id": 25,
-        "node": 7,
-        "p_specified": 176000000,
-        "q_specified": 10000000,
-        "status": 1,
-        "type": 0
-=======
         "status": 1,
         "type": 0,
         "p_specified": 70000000.0,
@@ -472,109 +224,10 @@
         "b1": 6.616257e-05,
         "g0": 0.0006616257,
         "b0": 8e-05
->>>>>>> aff3f929
       }
     ],
     "transformer": [
       {
-<<<<<<< HEAD
-        "clock": 0,
-        "from_node": 3,
-        "from_status": 1,
-        "i0": 0.001,
-        "id": 30,
-        "p0": 1000,
-        "pk": 0,
-        "sn": 900000000,
-        "tap_max": 5,
-        "tap_min": -5,
-        "tap_nom": 0,
-        "tap_pos": 0,
-        "tap_side": 0,
-        "tap_size": 2300,
-        "to_node": 1,
-        "to_status": 1,
-        "u1": 230000,
-        "u2": 20000,
-        "uk": 0.03,
-        "winding_from": 1,
-        "winding_to": 1
-      },
-      {
-        "clock": 0,
-        "from_node": 4,
-        "from_status": 1,
-        "i0": 0.001,
-        "id": 31,
-        "p0": 1000,
-        "pk": 0,
-        "sn": 900000000,
-        "tap_max": 5,
-        "tap_min": -5,
-        "tap_nom": 0,
-        "tap_pos": 0,
-        "tap_side": 0,
-        "tap_size": 2300,
-        "to_node": 2,
-        "to_status": 1,
-        "u1": 230000,
-        "u2": 20000,
-        "uk": 0.03,
-        "winding_from": 1,
-        "winding_to": 1
-      },
-      {
-        "clock": 0,
-        "from_node": 9,
-        "from_status": 1,
-        "i0": 0.001,
-        "id": 32,
-        "p0": 1000,
-        "pk": 0,
-        "sn": 900000000,
-        "tap_max": 5,
-        "tap_min": -5,
-        "tap_nom": 0,
-        "tap_pos": 0,
-        "tap_side": 0,
-        "tap_size": 2300,
-        "to_node": 11,
-        "to_status": 1,
-        "u1": 230000,
-        "u2": 20000,
-        "uk": 0.03,
-        "winding_from": 1,
-        "winding_to": 1
-      },
-      {
-        "clock": 0,
-        "from_node": 8,
-        "from_status": 1,
-        "i0": 0.001,
-        "id": 33,
-        "p0": 1000,
-        "pk": 0,
-        "sn": 900000000,
-        "tap_max": 5,
-        "tap_min": -5,
-        "tap_nom": 0,
-        "tap_pos": 0,
-        "tap_side": 0,
-        "tap_size": 2300,
-        "to_node": 10,
-        "to_status": 1,
-        "u1": 230000,
-        "u2": 20000,
-        "uk": 0.03,
-        "winding_from": 1,
-        "winding_to": 1
-      }
-    ]
-  },
-  "is_batch": false,
-  "type": "input",
-  "version": "1.0"
-=======
         "id": 30,
         "from_node": 3,
         "to_node": 1,
@@ -697,5 +350,4 @@
       }
     ]
   }
->>>>>>> aff3f929
 }