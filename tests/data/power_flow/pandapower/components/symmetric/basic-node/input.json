{
<<<<<<< HEAD
=======
  "version": "1.0",
  "type": "input",
  "is_batch": false,
>>>>>>> aff3f929
  "attributes": {},
  "data": {
    "node": [
      {
        "id": 1,
<<<<<<< HEAD
        "u_rated": 10500
      },
      {
        "id": 2,
        "u_rated": 10500
=======
        "u_rated": 10500.0
      },
      {
        "id": 2,
        "u_rated": 10500.0
>>>>>>> aff3f929
      }
    ],
    "source": [
      {
        "id": 4,
        "node": 1,
<<<<<<< HEAD
        "rx_ratio": 0.1,
        "sk": 10000000000,
        "status": 1,
        "u_ref": 1,
        "z01_ratio": 1
      }
    ]
  },
  "is_batch": false,
  "type": "input",
  "version": "1.0"
=======
        "status": 1,
        "u_ref": 1.0,
        "sk": 10000000000.0,
        "rx_ratio": 0.1,
        "z01_ratio": 1.0
      }
    ]
  }
>>>>>>> aff3f929
}<|MERGE_RESOLUTION|>--- conflicted
+++ resolved
@@ -1,47 +1,23 @@
 {
-<<<<<<< HEAD
-=======
   "version": "1.0",
   "type": "input",
   "is_batch": false,
->>>>>>> aff3f929
   "attributes": {},
   "data": {
     "node": [
       {
         "id": 1,
-<<<<<<< HEAD
-        "u_rated": 10500
-      },
-      {
-        "id": 2,
-        "u_rated": 10500
-=======
         "u_rated": 10500.0
       },
       {
         "id": 2,
         "u_rated": 10500.0
->>>>>>> aff3f929
       }
     ],
     "source": [
       {
         "id": 4,
         "node": 1,
-<<<<<<< HEAD
-        "rx_ratio": 0.1,
-        "sk": 10000000000,
-        "status": 1,
-        "u_ref": 1,
-        "z01_ratio": 1
-      }
-    ]
-  },
-  "is_batch": false,
-  "type": "input",
-  "version": "1.0"
-=======
         "status": 1,
         "u_ref": 1.0,
         "sk": 10000000000.0,
@@ -50,5 +26,4 @@
       }
     ]
   }
->>>>>>> aff3f929
 }