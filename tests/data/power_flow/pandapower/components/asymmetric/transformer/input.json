{
<<<<<<< HEAD
=======
  "version": "1.0",
  "type": "input",
  "is_batch": false,
>>>>>>> aff3f929
  "attributes": {},
  "data": {
    "node": [
      {
        "id": 1,
<<<<<<< HEAD
        "u_rated": 10500
      },
      {
        "id": 2,
        "u_rated": 400
      }
    ],
    "source": [
      {
        "id": 7,
        "node": 1,
        "rx_ratio": 0.1,
        "sk": 1000000000000,
        "status": 1,
        "u_ref": 1,
        "z01_ratio": 1
=======
        "u_rated": 10500.0
      },
      {
        "id": 2,
        "u_rated": 400.0
      }
    ],
    "transformer": [
      {
        "id": 3,
        "from_node": 1,
        "to_node": 2,
        "from_status": 1,
        "to_status": 1,
        "u1": 10500.0,
        "u2": 400.0,
        "sn": 1000000.0,
        "uk": 0.1,
        "pk": 10000.0,
        "i0": 0.01,
        "p0": 1000.0,
        "winding_from": 2,
        "winding_to": 1,
        "clock": 11,
        "tap_side": 0,
        "tap_pos": 0,
        "tap_min": -5,
        "tap_max": 5,
        "tap_nom": 0,
        "tap_size": 105.0
>>>>>>> aff3f929
      }
    ],
    "sym_load": [
      {
        "id": 6,
        "node": 2,
<<<<<<< HEAD
        "p_specified": 10000,
        "q_specified": 2000,
        "status": 1,
        "type": 0
      }
    ],
    "transformer": [
      {
        "clock": 11,
        "from_node": 1,
        "from_status": 1,
        "i0": 0.01,
        "id": 3,
        "p0": 1000,
        "pk": 10000,
        "sn": 1000000,
        "tap_max": 5,
        "tap_min": -5,
        "tap_nom": 0,
        "tap_pos": 0,
        "tap_side": 0,
        "tap_size": 105,
        "to_node": 2,
        "to_status": 1,
        "u1": 10500,
        "u2": 400,
        "uk": 0.1,
        "winding_from": 2,
        "winding_to": 1
      }
    ]
  },
  "is_batch": false,
  "type": "input",
  "version": "1.0"
=======
        "status": 1,
        "type": 0,
        "p_specified": 10000.0,
        "q_specified": 2000.0
      }
    ],
    "source": [
      {
        "id": 7,
        "node": 1,
        "status": 1,
        "u_ref": 1.0,
        "sk": 1e+12,
        "rx_ratio": 0.1,
        "z01_ratio": 1.0
      }
    ]
  }
>>>>>>> aff3f929
}<|MERGE_RESOLUTION|>--- conflicted
+++ resolved
@@ -1,33 +1,12 @@
 {
-<<<<<<< HEAD
-=======
   "version": "1.0",
   "type": "input",
   "is_batch": false,
->>>>>>> aff3f929
   "attributes": {},
   "data": {
     "node": [
       {
         "id": 1,
-<<<<<<< HEAD
-        "u_rated": 10500
-      },
-      {
-        "id": 2,
-        "u_rated": 400
-      }
-    ],
-    "source": [
-      {
-        "id": 7,
-        "node": 1,
-        "rx_ratio": 0.1,
-        "sk": 1000000000000,
-        "status": 1,
-        "u_ref": 1,
-        "z01_ratio": 1
-=======
         "u_rated": 10500.0
       },
       {
@@ -58,50 +37,12 @@
         "tap_max": 5,
         "tap_nom": 0,
         "tap_size": 105.0
->>>>>>> aff3f929
       }
     ],
     "sym_load": [
       {
         "id": 6,
         "node": 2,
-<<<<<<< HEAD
-        "p_specified": 10000,
-        "q_specified": 2000,
-        "status": 1,
-        "type": 0
-      }
-    ],
-    "transformer": [
-      {
-        "clock": 11,
-        "from_node": 1,
-        "from_status": 1,
-        "i0": 0.01,
-        "id": 3,
-        "p0": 1000,
-        "pk": 10000,
-        "sn": 1000000,
-        "tap_max": 5,
-        "tap_min": -5,
-        "tap_nom": 0,
-        "tap_pos": 0,
-        "tap_side": 0,
-        "tap_size": 105,
-        "to_node": 2,
-        "to_status": 1,
-        "u1": 10500,
-        "u2": 400,
-        "uk": 0.1,
-        "winding_from": 2,
-        "winding_to": 1
-      }
-    ]
-  },
-  "is_batch": false,
-  "type": "input",
-  "version": "1.0"
-=======
         "status": 1,
         "type": 0,
         "p_specified": 10000.0,
@@ -120,5 +61,4 @@
       }
     ]
   }
->>>>>>> aff3f929
 }