{
<<<<<<< HEAD
  "attributes": {},
  "data": {
    "line": [
      {
        "c1": 4.1380285203892784e-05,
        "from_node": 1,
        "from_status": 1,
        "i_n": 510,
        "id": 4,
        "r1": 0.11,
        "tan1": 0.1076923076923077,
        "to_node": 2,
        "to_status": 1,
        "x1": 0.12
      },
      {
        "c1": 5.411268065124442e-05,
        "from_node": 2,
        "from_status": 1,
        "i_n": 520,
        "id": 5,
        "r1": 0.15,
        "tan1": 0.10588235294117646,
        "to_node": 3,
        "to_status": 1,
        "x1": 0.16
      }
    ],
    "node": [
      {
        "id": 1,
        "u_rated": 10500
      },
      {
        "id": 2,
        "u_rated": 10500
      },
      {
        "id": 3,
        "u_rated": 10500
=======
  "version": "1.0",
  "type": "input",
  "is_batch": false,
  "attributes": {},
  "data": {
    "node": [
      {
        "id": 1,
        "u_rated": 10.5e3
      },
      {
        "id": 2,
        "u_rated": 10.5e3
      },
      {
        "id": 3,
        "u_rated": 10.5e3
      }
    ],
    "line": [
      {
        "id": 4,
        "from_node": 1,
        "to_node": 2,
        "from_status": 1,
        "to_status": 1,
        "r1": 0.11,
        "x1": 0.12,
        "c1": 4.1380285203892784e-05,
        "tan1": 0.1076923076923077,
        "i_n": 510.0
      },
      {
        "id": 5,
        "from_node": 2,
        "to_node": 3,
        "from_status": 1,
        "to_status": 1,
        "r1": 0.15,
        "x1": 0.16,
        "c1": 5.411268065124442e-05,
        "tan1": 0.10588235294117646,
        "i_n": 520.0
>>>>>>> aff3f929
      }
    ],
    "source": [
      {
        "id": 6,
        "node": 1,
<<<<<<< HEAD
        "sk": 200000000,
        "status": 1,
        "u_ref": 1.01047619047619
=======
        "status": 1,
        "u_ref": 1.01047619047619,
        "sk": 200e6
>>>>>>> aff3f929
      }
    ],
    "sym_load": [
      {
        "id": 7,
        "node": 2,
        "status": 1,
        "type": 4
      },
      {
        "id": 8,
        "node": 3,
        "status": 1,
        "type": 4
      }
    ],
<<<<<<< HEAD
=======
    "sym_voltage_sensor": [
      {
        "id": 101,
        "measured_object": 1,
        "u_measured": 10751.072595758282,
        "u_angle_measured": -0.013054638926306409,
        "u_sigma": 105.0
      },
      {
        "id": 201,
        "measured_object": 2,
        "u_measured": 10752.698591183394,
        "u_angle_measured": -0.01763734945972652,
        "u_sigma": 105.0
      },
      {
        "id": 301,
        "measured_object": 3,
        "u_measured": 10748.320749959701,
        "u_angle_measured": -0.02018233075947404,
        "u_sigma": 100.0
      }
    ],
>>>>>>> aff3f929
    "sym_power_sensor": [
      {
        "id": 401,
        "measured_object": 4,
        "measured_terminal_type": 0,
        "p_measured": 2412359.2976399013,
<<<<<<< HEAD
        "power_sigma": 37916,
        "q_measured": -3024028.886598367
=======
        "q_measured": -3024028.886598367,
        "power_sigma": 37916.0
>>>>>>> aff3f929
      },
      {
        "id": 402,
        "measured_object": 4,
        "measured_terminal_type": 1,
<<<<<<< HEAD
        "p_measured": -2000000,
        "power_sigma": 1000000000000000,
        "q_measured": 1000000
=======
        "p_measured": -2000000.0,
        "q_measured": 1000000.0,
        "power_sigma": 1e15
>>>>>>> aff3f929
      },
      {
        "id": 501,
        "measured_object": 5,
        "measured_terminal_type": 0,
        "p_measured": 1230426.390004009,
<<<<<<< HEAD
        "power_sigma": 20878,
        "q_measured": -1742195.1033582848
=======
        "q_measured": -1742195.1033582848,
        "power_sigma": 20878.0
>>>>>>> aff3f929
      },
      {
        "id": 502,
        "measured_object": 5,
        "measured_terminal_type": 1,
        "p_measured": -1019999.9999999485,
<<<<<<< HEAD
        "power_sigma": 10435,
        "q_measured": -219999.99999999927
=======
        "q_measured": -219999.99999999927,
        "power_sigma": 10435.0
>>>>>>> aff3f929
      },
      {
        "id": 601,
        "measured_object": 6,
        "measured_terminal_type": 2,
        "p_measured": 2412359.297639887,
<<<<<<< HEAD
        "power_sigma": 38009,
        "q_measured": -3024028.8865982923
=======
        "q_measured": -3024028.8865982923,
        "power_sigma": 38009.0
>>>>>>> aff3f929
      },
      {
        "id": 701,
        "measured_object": 7,
        "measured_terminal_type": 4,
<<<<<<< HEAD
        "p_measured": 1010000,
        "power_sigma": 10316,
        "q_measured": 210000
=======
        "p_measured": 1010000.0,
        "q_measured": 210000.0,
        "power_sigma": 10316.0
>>>>>>> aff3f929
      },
      {
        "id": 801,
        "measured_object": 8,
        "measured_terminal_type": 4,
<<<<<<< HEAD
        "p_measured": 1020000,
        "power_sigma": 10435,
        "q_measured": 220000
      }
    ],
    "sym_voltage_sensor": [
      {
        "id": 101,
        "measured_object": 1,
        "u_angle_measured": -0.013054638926306409,
        "u_measured": 10751.072595758282,
        "u_sigma": 105
      },
      {
        "id": 201,
        "measured_object": 2,
        "u_angle_measured": -0.01763734945972652,
        "u_measured": 10752.698591183394,
        "u_sigma": 105
      },
      {
        "id": 301,
        "measured_object": 3,
        "u_angle_measured": -0.02018233075947404,
        "u_measured": 10748.320749959701,
        "u_sigma": 100
      }
    ]
  },
  "is_batch": false,
  "type": "input",
  "version": "1.0"
=======
        "p_measured": 1020000.0,
        "q_measured": 220000.0,
        "power_sigma": 10435.0
      }
    ]
  }
>>>>>>> aff3f929
}<|MERGE_RESOLUTION|>--- conflicted
+++ resolved
@@ -1,46 +1,4 @@
 {
-<<<<<<< HEAD
-  "attributes": {},
-  "data": {
-    "line": [
-      {
-        "c1": 4.1380285203892784e-05,
-        "from_node": 1,
-        "from_status": 1,
-        "i_n": 510,
-        "id": 4,
-        "r1": 0.11,
-        "tan1": 0.1076923076923077,
-        "to_node": 2,
-        "to_status": 1,
-        "x1": 0.12
-      },
-      {
-        "c1": 5.411268065124442e-05,
-        "from_node": 2,
-        "from_status": 1,
-        "i_n": 520,
-        "id": 5,
-        "r1": 0.15,
-        "tan1": 0.10588235294117646,
-        "to_node": 3,
-        "to_status": 1,
-        "x1": 0.16
-      }
-    ],
-    "node": [
-      {
-        "id": 1,
-        "u_rated": 10500
-      },
-      {
-        "id": 2,
-        "u_rated": 10500
-      },
-      {
-        "id": 3,
-        "u_rated": 10500
-=======
   "version": "1.0",
   "type": "input",
   "is_batch": false,
@@ -84,22 +42,15 @@
         "c1": 5.411268065124442e-05,
         "tan1": 0.10588235294117646,
         "i_n": 520.0
->>>>>>> aff3f929
       }
     ],
     "source": [
       {
         "id": 6,
         "node": 1,
-<<<<<<< HEAD
-        "sk": 200000000,
-        "status": 1,
-        "u_ref": 1.01047619047619
-=======
         "status": 1,
         "u_ref": 1.01047619047619,
         "sk": 200e6
->>>>>>> aff3f929
       }
     ],
     "sym_load": [
@@ -116,8 +67,6 @@
         "type": 4
       }
     ],
-<<<<<<< HEAD
-=======
     "sym_voltage_sensor": [
       {
         "id": 101,
@@ -141,131 +90,63 @@
         "u_sigma": 100.0
       }
     ],
->>>>>>> aff3f929
     "sym_power_sensor": [
       {
         "id": 401,
         "measured_object": 4,
         "measured_terminal_type": 0,
         "p_measured": 2412359.2976399013,
-<<<<<<< HEAD
-        "power_sigma": 37916,
-        "q_measured": -3024028.886598367
-=======
         "q_measured": -3024028.886598367,
         "power_sigma": 37916.0
->>>>>>> aff3f929
       },
       {
         "id": 402,
         "measured_object": 4,
         "measured_terminal_type": 1,
-<<<<<<< HEAD
-        "p_measured": -2000000,
-        "power_sigma": 1000000000000000,
-        "q_measured": 1000000
-=======
         "p_measured": -2000000.0,
         "q_measured": 1000000.0,
         "power_sigma": 1e15
->>>>>>> aff3f929
       },
       {
         "id": 501,
         "measured_object": 5,
         "measured_terminal_type": 0,
         "p_measured": 1230426.390004009,
-<<<<<<< HEAD
-        "power_sigma": 20878,
-        "q_measured": -1742195.1033582848
-=======
         "q_measured": -1742195.1033582848,
         "power_sigma": 20878.0
->>>>>>> aff3f929
       },
       {
         "id": 502,
         "measured_object": 5,
         "measured_terminal_type": 1,
         "p_measured": -1019999.9999999485,
-<<<<<<< HEAD
-        "power_sigma": 10435,
-        "q_measured": -219999.99999999927
-=======
         "q_measured": -219999.99999999927,
         "power_sigma": 10435.0
->>>>>>> aff3f929
       },
       {
         "id": 601,
         "measured_object": 6,
         "measured_terminal_type": 2,
         "p_measured": 2412359.297639887,
-<<<<<<< HEAD
-        "power_sigma": 38009,
-        "q_measured": -3024028.8865982923
-=======
         "q_measured": -3024028.8865982923,
         "power_sigma": 38009.0
->>>>>>> aff3f929
       },
       {
         "id": 701,
         "measured_object": 7,
         "measured_terminal_type": 4,
-<<<<<<< HEAD
-        "p_measured": 1010000,
-        "power_sigma": 10316,
-        "q_measured": 210000
-=======
         "p_measured": 1010000.0,
         "q_measured": 210000.0,
         "power_sigma": 10316.0
->>>>>>> aff3f929
       },
       {
         "id": 801,
         "measured_object": 8,
         "measured_terminal_type": 4,
-<<<<<<< HEAD
-        "p_measured": 1020000,
-        "power_sigma": 10435,
-        "q_measured": 220000
-      }
-    ],
-    "sym_voltage_sensor": [
-      {
-        "id": 101,
-        "measured_object": 1,
-        "u_angle_measured": -0.013054638926306409,
-        "u_measured": 10751.072595758282,
-        "u_sigma": 105
-      },
-      {
-        "id": 201,
-        "measured_object": 2,
-        "u_angle_measured": -0.01763734945972652,
-        "u_measured": 10752.698591183394,
-        "u_sigma": 105
-      },
-      {
-        "id": 301,
-        "measured_object": 3,
-        "u_angle_measured": -0.02018233075947404,
-        "u_measured": 10748.320749959701,
-        "u_sigma": 100
-      }
-    ]
-  },
-  "is_batch": false,
-  "type": "input",
-  "version": "1.0"
-=======
         "p_measured": 1020000.0,
         "q_measured": 220000.0,
         "power_sigma": 10435.0
       }
     ]
   }
->>>>>>> aff3f929
 }