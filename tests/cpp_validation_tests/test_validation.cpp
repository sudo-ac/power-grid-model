--- conflicted
+++ resolved
@@ -603,14 +603,8 @@
         power_grid_model_cpp::Model model{50.0, validation_case.input.const_dataset.value()};
         model.calculate(options, result.dataset.value());
 
-<<<<<<< HEAD
         // check results
         assert_result(result, validation_case.output.value(), param.atol, param.rtol);
-=======
-        ConstDataset const empty{false, 1, "update", meta_data_gen::meta_data};
-        func(model, calculation_method_mapping.at(param.calculation_method), result.dataset, empty, -1);
-        assert_result(result.const_dataset, validation_case.output.value().const_dataset, param.atol, param.rtol);
->>>>>>> 2487f490
     });
 }
 
